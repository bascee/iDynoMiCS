/**
 * \package simulator.agent.zoo
 * \brief Package of agents that can be included in iDynoMiCS and classes to store parameters for these agent types
 * 
 * Package of agents that can be included in iDynoMiCS and classes to store parameters for these agent types. This package is 
 * part of iDynoMiCS v1.2, governed by the CeCILL license under French law and abides by the rules of distribution of free software.  
 * You can use, modify and/ or redistribute iDynoMiCS under the terms of the CeCILL license as circulated by CEA, CNRS and INRIA at 
 * the following URL  "http://www.cecill.info".
 */
package simulator.agent.zoo;

import java.awt.Color;
import java.io.FileWriter;
import java.io.IOException;

import idyno.SimTimer;
import simulator.Simulator;
import simulator.geometry.Bulk;
import simulator.geometry.boundaryConditions.AllBC;

//import utils.LogFile;
import utils.XMLParser;

/**
 * \brief Creates a Bacterium agent object that can change its reaction based on local conditions
 * 
 * Creates a Bacterium agent object that can change its reaction based on local conditions. The BactAdaptable species derives from the 
 * BactEPS species, but adds the ability to change its set of active reactions based on definable conditions. The mechanism for this 
 * switching behaviour is an ON/OFF state switch, with each state having a particular set of active reactions that are set as inactive 
 * when the switch is in the opposite state. You may use local solute concentrations or agent biomass amounts as switch conditions; 
 * this example mark-up uses the local oxygen (MyO2) concentration as the switch condition.
 * 
 * @author Brian Merkey (brim@env.dtu.dk, bvm@northwestern.edu), Department of Engineering Sciences and Applied Mathematics, Northwestern University (USA)
 *
 */
public class BactAdaptable extends BactEPS 
{
	/**
	 * Boolean that notes whether this switch is set to be on (true) or false (off)
	 */
	protected Boolean switchState;
	
	/**
	 * Boolean flag noting whether we need to change the state of the switch to on
	 */
	protected Boolean turnSwitchOn = false;
	
	/**
	 * Boolean flag noting whether we need to change the state of the switch to off
	 */
	protected Boolean turnSwitchOff = false;

	/**
	 * Used in conjunction with lag parameters, notes the time that the simulation requested the switch be set to on
	 */
	protected double timeOfRequestToSwitchOn;
	
	/**
	 * Used in conjunction with lag parameters, notes the time that the simulation requested the switch be set to off
	 */
	protected double timeOfRequestToSwitchOff;

	/**
	 * \brief Constructor used to generate progenitor and initialise an object to store relevant parameters
	 * 
	 * Constructor used to generate progenitor and initialise an object to store relevant parameters
	 */
	public BactAdaptable() {
		super();
		_speciesParam = new BactAdaptableParam();
	}

	/**
	 * \brief Creates a BactAdaptable agent from the parameters specified in the XML protocol file
	 *
	 * Creates a BactAdaptable agent from the parameters specified in the XML protocol file
	 * 
	 * @param aSim	The simulation object used to simulate the conditions specified in the protocol file
	 * @param aSpeciesRoot	A species mark-up within the specified protocol file
	 */
	@Override
	public void initFromProtocolFile(Simulator aSim, XMLParser aSpeciesRoot) 
	{
		// Initialisation of the Bacterium
		super.initFromProtocolFile(aSim, aSpeciesRoot);

		// because the switch parameters are common to a species, they
		// are read in by the Param class
		
		// initially put switch in the 'off' state
		setSwitchToOff();

		// set this so that we can switch reset the switch at the beginning if needed
		timeOfRequestToSwitchOff = SimTimer.getCurrentTime();
		timeOfRequestToSwitchOn = 0;
	}

	/**
	 * \brief Create an agent using information in a previous state or initialisation file
	 * 
	 * Create an agent using information in a previous state or initialisation file
	 * 
	 * @param aSim	The simulation object used to simulate the conditions specified in the protocol file
	 * @param singleAgentData	Data from the result or initialisation file that is used to recreate this agent
	 */
	@Override
	public void initFromResultFile(Simulator aSim, String[] singleAgentData) 
	{
		// find the position to start at by using length and number of values read
		int nValsRead = 5;
		int iDataStart = singleAgentData.length - nValsRead;

		// read in info from the result file IN THE SAME ORDER AS IT WAS OUTPUT

		// switch state parameters
		int val;
		val = Integer.parseInt(singleAgentData[iDataStart]);
		if (val==1) switchState = true;
		else		switchState = false;
		val = Integer.parseInt(singleAgentData[iDataStart+1]);
		if (val==1) turnSwitchOn = true;
		else		turnSwitchOn = false;
		val = Integer.parseInt(singleAgentData[iDataStart+2]);
		if (val==1) turnSwitchOff = true;
		else		turnSwitchOff = false;
		timeOfRequestToSwitchOn  = Double.parseDouble(singleAgentData[iDataStart+3]);
		timeOfRequestToSwitchOff = Double.parseDouble(singleAgentData[iDataStart+4]);

		// now go up the hierarchy with the rest of the data
		String[] remainingSingleAgentData = new String[iDataStart];
		for (int i=0; i<iDataStart; i++)
			remainingSingleAgentData[i] = singleAgentData[i];
		super.initFromResultFile(aSim, remainingSingleAgentData);
	}

	/**
	 * \brief Called at each time step of the simulation to compute mass growth and update radius, mass, and volume. In this case also checks switch state
	 * 
	 * Called at each time step of the simulation (under the control of the method Step of the class Agent) to compute mass growth 
	 * and update radius, mass, and volume. Also determines whether the agent has reached the size at which it must divide, and 
	 * monitors agent death. In this case also checks switch state
	 */
	@Override
	protected void internalStep() 
	{
		// check whether we will need to change the switch state
		respondToConditions();
		
		// this is where the switch state is changed once the lag period has passed
		updateActiveReactions();
		
		// once the reactions are set up, everything else goes as normal
		super.internalStep();
	}

	/**
	 * \brief Examines the local region and determines whether to set the flag noting the switch should be changed
	 * 
	 * Look in the local region and set whether to change the switch state (but it will actually be switched later). The switch may be 
	 * in two states: ON or OFF, and when in each state may be in an additional two states: waiting to switch, or not waiting to switch. 
	 * While we are in the waiting-to-switch state, we treat the switch as if it has already switched for purposes of testing local 
	 * conditions (i.e. the planned switch will be cancelled if the conditions go back to a state not requiring a switch to occur).
	 * 
	 * The four states are: A. ON and staying ON; B. ON and waiting to switch to OFF; C. OFF and staying OFF; D. OFF and waiting to 
	 * switch to ON
	 */
	public void respondToConditions() {

		double localValue=0;

		if(Simulator.isChemostat){
			if (getSpeciesParam().switchType.equals("solute")) {
			
				for (AllBC aBC : _agentGrid.domain.getAllBoundaries()){
					if (aBC.hasBulk()){
						Bulk aBulk = aBC.getBulk();
							if(aBulk.getName().equals("chemostat")){
								localValue = aBulk.getValue(getSpeciesParam()._soluteList[getSpeciesParam().switchControlIndex].soluteIndex);
							}
					}	
				}
				
				
			} else {
				// biomass
				localValue = getParticleMass(getSpeciesParam().switchControlIndex);
			}
			
		}else{
			// get the value needed to check the switch
			if (getSpeciesParam().switchType.equals("solute")) {
				localValue = getSpeciesParam().
						_soluteList[getSpeciesParam().switchControlIndex].
							getValueAround(this);
			} else {
				// biomass
				localValue = getParticleMass(getSpeciesParam().switchControlIndex);
			}
		
		}
		
		if ((switchIsOn() && !turnSwitchOff) || (!switchIsOn() && turnSwitchOn)) {
			// state is one of:
			// 		-ON and staying ON
			// 		-OFF and waiting to switch to ON
			// so test whether we need to turn it OFF or cancel the switch
			// (here the test is OPPOSITE of label)
			
			if (getSpeciesParam().switchCondition.equals("lessThan")) {
				if (localValue >= getSpeciesParam().switchValue) {
					if (switchIsOn()) {
						turnSwitchOff = true;
						timeOfRequestToSwitchOff = SimTimer.getCurrentTime();
					} else {
						turnSwitchOn = false;
					}
				}
			} else {
				if (localValue <= getSpeciesParam().switchValue) {
					if (switchIsOn()) {
						turnSwitchOff = true;
						timeOfRequestToSwitchOff = SimTimer.getCurrentTime();
					} else{
						turnSwitchOn = false;
					}
				}
			}
		} else {
			// state is one of:
			// 		-ON and waiting to switch to OFF
			// 		-OFF and staying OFF
			// so test whether we need to turn it ON or cancel the switch
			
			if (getSpeciesParam().switchCondition.equals("lessThan")) {
				if (localValue < getSpeciesParam().switchValue) {
					if (switchIsOn()) {
						turnSwitchOff = false;
					} else {
						turnSwitchOn = true;						
						timeOfRequestToSwitchOn = SimTimer.getCurrentTime();
					}
				}
			} else {
				if (localValue > getSpeciesParam().switchValue) {
					if (switchIsOn()) {
						turnSwitchOff = false;
					} else {
						turnSwitchOn = true;
						timeOfRequestToSwitchOn = SimTimer.getCurrentTime();
					}
				}
			}
		}
	}
	
	/**
	 * \brief Used by the internal step to update the active reactions dependent on the state of the switch. Checks to ensure adherence to lag time
	 * 
	 * Used by the internal step to update the active reactions dependent on the state of the switch. Checks to ensure adherence to lag time
	 */
	public void updateActiveReactions() 
	{
		// leave if we don't need to change the state right now
		if (switchIsOn() && !turnSwitchOff) return;
		if (!switchIsOn() && !turnSwitchOn) return;
		
		// also don't switch if we're still within the lag
		if (!readyToSwitch()) return;


		if (switchIsOn()) {
			setSwitchToOff();
			turnSwitchOff = false;
			
		} else {
			setSwitchToOn();
			turnSwitchOn = false;
			
		}
	}

	/**
	 * \brief Changes the switch state to on by turning reactions on or off, dependent on the state the reaction should be in when the switch is on
	 * 
	 * Changes the switch state to  on by turning reactions on or off, dependent on the state the reaction should be in when the switch is on
	 */
	public void setSwitchToOn() {
		// turn off the reactions that were previously on
		for (int aReac : getSpeciesParam().offStateReactions) {
			switchOffreaction(allReactions[aReac]);
		}

		// turn on the reactions that should now be on
		for (int aReac : getSpeciesParam().onStateReactions) {
			
			switchOnReaction(allReactions[aReac]);
		}

		setSwitchState(true);	
	}
	
	/**
	 * \brief Changes the switch state to off by turning reactions on or off, dependent on the state the reaction should be in when the switch is off
	 * 
	 * Changes the switch state to  on by turning reactions on or off, dependent on the state the reaction should be in when the switch is off
	 */
	public void setSwitchToOff() {

		// turn off the reactions that were previously on
		for (int aReac : getSpeciesParam().onStateReactions) {
			switchOffreaction(allReactions[aReac]);
		}

		// turn on the reactions that should now be on
		for (int aReac : getSpeciesParam().offStateReactions) {
			switchOnReaction(allReactions[aReac]);
		}

		setSwitchState(false);
	
	}

	/**
	 * \brief Return a boolean noting whether the switch is on
	 * 
	 * Return a boolean noting whether the switch is on
	 * 
	 * @return	Boolean stating the current switch state
	 */
	public Boolean switchIsOn() {
		return switchState;
	}
	
	/**
	 * \brief Set the switch to the state in the specified boolean input parameter
	 * 
	 * Set the switch to the state in the specified boolean input parameter
	 * 
	 * @param newState	The state which the switch should be set to (true for on, false for off)
	 */
	public void setSwitchState(Boolean newState) {
		switchState = newState;
	}
	
	/**
	 * \brief Prevention of switching during the initial adaption lag period. Returns false if this lag needs to be implemented, or true if ready to switch
	 * 
	 * Prevention of switching during the initial adaption lag period. Returns false if this lag needs to be implemented, or true if ready to switch
	 * 
	 * @return	Boolean noting whether the reaction switch value can be changed
	 */
	public Boolean readyToSwitch() 
	{
		// don't switch if we're still within the lag

		// TODO: make this a distribution around the time rather than discrete decision
		if (switchIsOn()) {
			// if it's on already, need to consider off-state lag
			if (SimTimer.getCurrentTime() - timeOfRequestToSwitchOff < getSpeciesParam().lagSwitchOff)
				return false;
		} else {
			// if it's off, need to consider on-state lag
			if (SimTimer.getCurrentTime() - timeOfRequestToSwitchOn < getSpeciesParam().lagSwitchOn)
				return false;
		}

		return true;
	}

	/**
	 * \brief Return the set of parameters that is associated with the object of this species
	 * 
	 * Return the set of parameters that is associated with the object of this species
	 * 
	 * @return Object of BacteriumParam that stores the parameters associated with this species
	 */
	@Override
	public BactAdaptableParam getSpeciesParam() 
	{
		return (BactAdaptableParam) _speciesParam;
	}
	

	
	/**
	 * \brief Used in creation of results files - specifies the header of the columns of output information for this agent
	 * 
	 * Used in creation of results files - specifies the header of the columns of output information for this agent
	 * 
	 * @return	String specifying the header of each column of results associated with this agent
	 */
<<<<<<< HEAD
	public StringBuffer sendHeader() 
	{
		StringBuffer tempString = super.sendHeader();
		tempString.append(",state,turnOn,turnOff,timeRequestTurnOn,timeRequestTurnOff");
		return tempString;
  	}

	/**
	 * \brief Creates an output string of information generated on this
	 * particular agent.
  	 * 
	 * Used in creation of results files.
	 * Writes the data matching the header file.
  	 * 
	 * @return	String containing results associated with this agent.
  	 */
	public StringBuffer writeOutput()
	{
  		// write the data matching the header file
		StringBuffer tempString = super.writeOutput();
  		tempString.append(",");
  		// switch state and timing info
  		if (switchState)   tempString.append("1,");
  		else			   tempString.append("0,");
  		if (turnSwitchOn)  tempString.append("1,");
=======
	@Override
	public String sendHeader() {
		// return the header file for this agent's values after sending those for super
		StringBuffer tempString = new StringBuffer(super.sendHeader());
		tempString.append(",");
		
		// switch state and timing info
		tempString.append("state,turnOn,turnOff,timeRequestTurnOn,timeRequestTurnOff");

		return tempString.toString();
	}

	/**
	 * \brief Used in creation of results files - creates an output string of information generated on this particular agent
	 * 
	 * Used in creation of results files - creates an output string of information generated on this particular agent
	 * 
	 * @return	String containing results associated with this agent
	 */
	@Override
	public String writeOutput() {
		// write the data matching the header file
		StringBuffer tempString = new StringBuffer(super.writeOutput());
		tempString.append(",");

		// switch state and timing info

		if (switchState)   tempString.append("1,");
		else			   tempString.append("0,");
		if (turnSwitchOn)  tempString.append("1,");
>>>>>>> 3408da98
		else			   tempString.append("0,");
		if (turnSwitchOff) tempString.append("1,");
		else			   tempString.append("0,");
		tempString.append(timeOfRequestToSwitchOn+","+timeOfRequestToSwitchOff);

		return tempString;
	}
	
	
	/**
	 * \brief Used in the creation of POV-Ray files, replacing the version in LocatedAgent, so that information on the switch is included
	 * 
	 * Used in the creation of POV-Ray files, replacing the version in LocatedAgent, so that information on the switch is included
	 * 
	 * @return	String to be included in the POV-Ray output file, consisting of species name and state of reaction switch
	 */
	@Override
	public String getName() {
		if (switchIsOn())
			return _species.speciesName+"_ON";

		return _species.speciesName+"_OFF";
	}

	/**
	 * \brief Used for POV-Ray output, defines the colour that this species of BactAdaptable has been assigned
	 * 
	 * Used for POV-Ray output, defines the colour that this species of BactAdaptable has been assigned
	 * 
	 * @return Color object that this species of BactAdaptable has been assigned
	 */
	@Override
	public Color getColor() {
		if (switchIsOn())
			return getSpeciesParam().onColor;

		return getSpeciesParam().offColor;
	}

	/**
	 * \brief Writes a colour definition to the passed-in POV-Ray output stream, ensuring switch state can be represented by a different colour
	 * 
	 * Writes a colour definition to the passed-in POV-Ray output stream, ensuring switch state can be represented by a different colour. 
	 * Meant for later use in macros. This overrules the version in SpecialisedAgent
	 * 
	 * @param fr	POV-Ray output stream where this definition should be written to
	 * @throws IOException	Exception thrown if this stream is not open
	 */
	@Override
	public void writePOVColorDefinition(FileWriter fr) throws IOException 
	{
		BactAdaptableParam param = getSpeciesParam();
		
		fr.write("#declare "+_species.speciesName+"_ON = color rgb < ");
		fr.write((param.onColor.getRed()) / 255.0 + " , ");
		fr.write((param.onColor.getGreen()) / 255.0 + " , ");
		fr.write((param.onColor.getBlue()) / 255.0 + " >");
		fr.write(";\n");
		
		fr.write("#declare "+_species.speciesName+"_OFF = color rgb < ");
		fr.write((param.offColor.getRed()) / 255.0 + " , ");
		fr.write((param.offColor.getGreen()) / 255.0 + " , ");
		fr.write((param.offColor.getBlue()) / 255.0 + " >");
		fr.write(";\n");
	}
}
<|MERGE_RESOLUTION|>--- conflicted
+++ resolved
@@ -1,515 +1,483 @@
-/**
- * \package simulator.agent.zoo
- * \brief Package of agents that can be included in iDynoMiCS and classes to store parameters for these agent types
- * 
- * Package of agents that can be included in iDynoMiCS and classes to store parameters for these agent types. This package is 
- * part of iDynoMiCS v1.2, governed by the CeCILL license under French law and abides by the rules of distribution of free software.  
- * You can use, modify and/ or redistribute iDynoMiCS under the terms of the CeCILL license as circulated by CEA, CNRS and INRIA at 
- * the following URL  "http://www.cecill.info".
- */
-package simulator.agent.zoo;
-
-import java.awt.Color;
-import java.io.FileWriter;
-import java.io.IOException;
-
-import idyno.SimTimer;
-import simulator.Simulator;
-import simulator.geometry.Bulk;
-import simulator.geometry.boundaryConditions.AllBC;
-
-//import utils.LogFile;
-import utils.XMLParser;
-
-/**
- * \brief Creates a Bacterium agent object that can change its reaction based on local conditions
- * 
- * Creates a Bacterium agent object that can change its reaction based on local conditions. The BactAdaptable species derives from the 
- * BactEPS species, but adds the ability to change its set of active reactions based on definable conditions. The mechanism for this 
- * switching behaviour is an ON/OFF state switch, with each state having a particular set of active reactions that are set as inactive 
- * when the switch is in the opposite state. You may use local solute concentrations or agent biomass amounts as switch conditions; 
- * this example mark-up uses the local oxygen (MyO2) concentration as the switch condition.
- * 
- * @author Brian Merkey (brim@env.dtu.dk, bvm@northwestern.edu), Department of Engineering Sciences and Applied Mathematics, Northwestern University (USA)
- *
- */
-public class BactAdaptable extends BactEPS 
-{
-	/**
-	 * Boolean that notes whether this switch is set to be on (true) or false (off)
-	 */
-	protected Boolean switchState;
-	
-	/**
-	 * Boolean flag noting whether we need to change the state of the switch to on
-	 */
-	protected Boolean turnSwitchOn = false;
-	
-	/**
-	 * Boolean flag noting whether we need to change the state of the switch to off
-	 */
-	protected Boolean turnSwitchOff = false;
-
-	/**
-	 * Used in conjunction with lag parameters, notes the time that the simulation requested the switch be set to on
-	 */
-	protected double timeOfRequestToSwitchOn;
-	
-	/**
-	 * Used in conjunction with lag parameters, notes the time that the simulation requested the switch be set to off
-	 */
-	protected double timeOfRequestToSwitchOff;
-
-	/**
-	 * \brief Constructor used to generate progenitor and initialise an object to store relevant parameters
-	 * 
-	 * Constructor used to generate progenitor and initialise an object to store relevant parameters
-	 */
-	public BactAdaptable() {
-		super();
-		_speciesParam = new BactAdaptableParam();
-	}
-
-	/**
-	 * \brief Creates a BactAdaptable agent from the parameters specified in the XML protocol file
-	 *
-	 * Creates a BactAdaptable agent from the parameters specified in the XML protocol file
-	 * 
-	 * @param aSim	The simulation object used to simulate the conditions specified in the protocol file
-	 * @param aSpeciesRoot	A species mark-up within the specified protocol file
-	 */
+/**
+ * \package simulator.agent.zoo
+ * \brief Package of agents that can be included in iDynoMiCS and classes to store parameters for these agent types
+ * 
+ * Package of agents that can be included in iDynoMiCS and classes to store parameters for these agent types. This package is 
+ * part of iDynoMiCS v1.2, governed by the CeCILL license under French law and abides by the rules of distribution of free software.  
+ * You can use, modify and/ or redistribute iDynoMiCS under the terms of the CeCILL license as circulated by CEA, CNRS and INRIA at 
+ * the following URL  "http://www.cecill.info".
+ */
+package simulator.agent.zoo;
+
+import java.awt.Color;
+import java.io.FileWriter;
+import java.io.IOException;
+
+import idyno.SimTimer;
+import simulator.Simulator;
+import simulator.geometry.Bulk;
+import simulator.geometry.boundaryConditions.AllBC;
+
+//import utils.LogFile;
+import utils.XMLParser;
+
+/**
+ * \brief Creates a Bacterium agent object that can change its reaction based on local conditions
+ * 
+ * Creates a Bacterium agent object that can change its reaction based on local conditions. The BactAdaptable species derives from the 
+ * BactEPS species, but adds the ability to change its set of active reactions based on definable conditions. The mechanism for this 
+ * switching behaviour is an ON/OFF state switch, with each state having a particular set of active reactions that are set as inactive 
+ * when the switch is in the opposite state. You may use local solute concentrations or agent biomass amounts as switch conditions; 
+ * this example mark-up uses the local oxygen (MyO2) concentration as the switch condition.
+ * 
+ * @author Brian Merkey (brim@env.dtu.dk, bvm@northwestern.edu), Department of Engineering Sciences and Applied Mathematics, Northwestern University (USA)
+ *
+ */
+public class BactAdaptable extends BactEPS 
+{
+	/**
+	 * Boolean that notes whether this switch is set to be on (true) or false (off)
+	 */
+	protected Boolean switchState;
+	
+	/**
+	 * Boolean flag noting whether we need to change the state of the switch to on
+	 */
+	protected Boolean turnSwitchOn = false;
+	
+	/**
+	 * Boolean flag noting whether we need to change the state of the switch to off
+	 */
+	protected Boolean turnSwitchOff = false;
+
+	/**
+	 * Used in conjunction with lag parameters, notes the time that the simulation requested the switch be set to on
+	 */
+	protected double timeOfRequestToSwitchOn;
+	
+	/**
+	 * Used in conjunction with lag parameters, notes the time that the simulation requested the switch be set to off
+	 */
+	protected double timeOfRequestToSwitchOff;
+
+	/**
+	 * \brief Constructor used to generate progenitor and initialise an object to store relevant parameters
+	 * 
+	 * Constructor used to generate progenitor and initialise an object to store relevant parameters
+	 */
+	public BactAdaptable() {
+		super();
+		_speciesParam = new BactAdaptableParam();
+	}
+
+	/**
+	 * \brief Creates a BactAdaptable agent from the parameters specified in the XML protocol file
+	 *
+	 * Creates a BactAdaptable agent from the parameters specified in the XML protocol file
+	 * 
+	 * @param aSim	The simulation object used to simulate the conditions specified in the protocol file
+	 * @param aSpeciesRoot	A species mark-up within the specified protocol file
+	 */
+	@Override
+	public void initFromProtocolFile(Simulator aSim, XMLParser aSpeciesRoot) 
+	{
+		// Initialisation of the Bacterium
+		super.initFromProtocolFile(aSim, aSpeciesRoot);
+
+		// because the switch parameters are common to a species, they
+		// are read in by the Param class
+		
+		// initially put switch in the 'off' state
+		setSwitchToOff();
+
+		// set this so that we can switch reset the switch at the beginning if needed
+		timeOfRequestToSwitchOff = SimTimer.getCurrentTime();
+		timeOfRequestToSwitchOn = 0;
+	}
+
+	/**
+	 * \brief Create an agent using information in a previous state or initialisation file
+	 * 
+	 * Create an agent using information in a previous state or initialisation file
+	 * 
+	 * @param aSim	The simulation object used to simulate the conditions specified in the protocol file
+	 * @param singleAgentData	Data from the result or initialisation file that is used to recreate this agent
+	 */
+	@Override
+	public void initFromResultFile(Simulator aSim, String[] singleAgentData) 
+	{
+		// find the position to start at by using length and number of values read
+		int nValsRead = 5;
+		int iDataStart = singleAgentData.length - nValsRead;
+
+		// read in info from the result file IN THE SAME ORDER AS IT WAS OUTPUT
+
+		// switch state parameters
+		int val;
+		val = Integer.parseInt(singleAgentData[iDataStart]);
+		if (val==1) switchState = true;
+		else		switchState = false;
+		val = Integer.parseInt(singleAgentData[iDataStart+1]);
+		if (val==1) turnSwitchOn = true;
+		else		turnSwitchOn = false;
+		val = Integer.parseInt(singleAgentData[iDataStart+2]);
+		if (val==1) turnSwitchOff = true;
+		else		turnSwitchOff = false;
+		timeOfRequestToSwitchOn  = Double.parseDouble(singleAgentData[iDataStart+3]);
+		timeOfRequestToSwitchOff = Double.parseDouble(singleAgentData[iDataStart+4]);
+
+		// now go up the hierarchy with the rest of the data
+		String[] remainingSingleAgentData = new String[iDataStart];
+		for (int i=0; i<iDataStart; i++)
+			remainingSingleAgentData[i] = singleAgentData[i];
+		super.initFromResultFile(aSim, remainingSingleAgentData);
+	}
+
+	/**
+	 * \brief Called at each time step of the simulation to compute mass growth and update radius, mass, and volume. In this case also checks switch state
+	 * 
+	 * Called at each time step of the simulation (under the control of the method Step of the class Agent) to compute mass growth 
+	 * and update radius, mass, and volume. Also determines whether the agent has reached the size at which it must divide, and 
+	 * monitors agent death. In this case also checks switch state
+	 */
+	@Override
+	protected void internalStep() 
+	{
+		// check whether we will need to change the switch state
+		respondToConditions();
+		
+		// this is where the switch state is changed once the lag period has passed
+		updateActiveReactions();
+		
+		// once the reactions are set up, everything else goes as normal
+		super.internalStep();
+	}
+
+	/**
+	 * \brief Examines the local region and determines whether to set the flag noting the switch should be changed
+	 * 
+	 * Look in the local region and set whether to change the switch state (but it will actually be switched later). The switch may be 
+	 * in two states: ON or OFF, and when in each state may be in an additional two states: waiting to switch, or not waiting to switch. 
+	 * While we are in the waiting-to-switch state, we treat the switch as if it has already switched for purposes of testing local 
+	 * conditions (i.e. the planned switch will be cancelled if the conditions go back to a state not requiring a switch to occur).
+	 * 
+	 * The four states are: A. ON and staying ON; B. ON and waiting to switch to OFF; C. OFF and staying OFF; D. OFF and waiting to 
+	 * switch to ON
+	 */
+	public void respondToConditions() {
+
+		double localValue=0;
+
+		if(Simulator.isChemostat){
+			if (getSpeciesParam().switchType.equals("solute")) {
+			
+				for (AllBC aBC : _agentGrid.domain.getAllBoundaries()){
+					if (aBC.hasBulk()){
+						Bulk aBulk = aBC.getBulk();
+							if(aBulk.getName().equals("chemostat")){
+								localValue = aBulk.getValue(getSpeciesParam()._soluteList[getSpeciesParam().switchControlIndex].soluteIndex);
+							}
+					}	
+				}
+				
+				
+			} else {
+				// biomass
+				localValue = getParticleMass(getSpeciesParam().switchControlIndex);
+			}
+			
+		}else{
+			// get the value needed to check the switch
+			if (getSpeciesParam().switchType.equals("solute")) {
+				localValue = getSpeciesParam().
+						_soluteList[getSpeciesParam().switchControlIndex].
+							getValueAround(this);
+			} else {
+				// biomass
+				localValue = getParticleMass(getSpeciesParam().switchControlIndex);
+			}
+		
+		}
+		
+		if ((switchIsOn() && !turnSwitchOff) || (!switchIsOn() && turnSwitchOn)) {
+			// state is one of:
+			// 		-ON and staying ON
+			// 		-OFF and waiting to switch to ON
+			// so test whether we need to turn it OFF or cancel the switch
+			// (here the test is OPPOSITE of label)
+			
+			if (getSpeciesParam().switchCondition.equals("lessThan")) {
+				if (localValue >= getSpeciesParam().switchValue) {
+					if (switchIsOn()) {
+						turnSwitchOff = true;
+						timeOfRequestToSwitchOff = SimTimer.getCurrentTime();
+					} else {
+						turnSwitchOn = false;
+					}
+				}
+			} else {
+				if (localValue <= getSpeciesParam().switchValue) {
+					if (switchIsOn()) {
+						turnSwitchOff = true;
+						timeOfRequestToSwitchOff = SimTimer.getCurrentTime();
+					} else{
+						turnSwitchOn = false;
+					}
+				}
+			}
+		} else {
+			// state is one of:
+			// 		-ON and waiting to switch to OFF
+			// 		-OFF and staying OFF
+			// so test whether we need to turn it ON or cancel the switch
+			
+			if (getSpeciesParam().switchCondition.equals("lessThan")) {
+				if (localValue < getSpeciesParam().switchValue) {
+					if (switchIsOn()) {
+						turnSwitchOff = false;
+					} else {
+						turnSwitchOn = true;						
+						timeOfRequestToSwitchOn = SimTimer.getCurrentTime();
+					}
+				}
+			} else {
+				if (localValue > getSpeciesParam().switchValue) {
+					if (switchIsOn()) {
+						turnSwitchOff = false;
+					} else {
+						turnSwitchOn = true;
+						timeOfRequestToSwitchOn = SimTimer.getCurrentTime();
+					}
+				}
+			}
+		}
+	}
+	
+	/**
+	 * \brief Used by the internal step to update the active reactions dependent on the state of the switch. Checks to ensure adherence to lag time
+	 * 
+	 * Used by the internal step to update the active reactions dependent on the state of the switch. Checks to ensure adherence to lag time
+	 */
+	public void updateActiveReactions() 
+	{
+		// leave if we don't need to change the state right now
+		if (switchIsOn() && !turnSwitchOff) return;
+		if (!switchIsOn() && !turnSwitchOn) return;
+		
+		// also don't switch if we're still within the lag
+		if (!readyToSwitch()) return;
+
+
+		if (switchIsOn()) {
+			setSwitchToOff();
+			turnSwitchOff = false;
+			
+		} else {
+			setSwitchToOn();
+			turnSwitchOn = false;
+			
+		}
+	}
+
+	/**
+	 * \brief Changes the switch state to on by turning reactions on or off, dependent on the state the reaction should be in when the switch is on
+	 * 
+	 * Changes the switch state to  on by turning reactions on or off, dependent on the state the reaction should be in when the switch is on
+	 */
+	public void setSwitchToOn() {
+		// turn off the reactions that were previously on
+		for (int aReac : getSpeciesParam().offStateReactions) {
+			switchOffreaction(allReactions[aReac]);
+		}
+
+		// turn on the reactions that should now be on
+		for (int aReac : getSpeciesParam().onStateReactions) {
+			
+			switchOnReaction(allReactions[aReac]);
+		}
+
+		setSwitchState(true);	
+	}
+	
+	/**
+	 * \brief Changes the switch state to off by turning reactions on or off, dependent on the state the reaction should be in when the switch is off
+	 * 
+	 * Changes the switch state to  on by turning reactions on or off, dependent on the state the reaction should be in when the switch is off
+	 */
+	public void setSwitchToOff() {
+
+		// turn off the reactions that were previously on
+		for (int aReac : getSpeciesParam().onStateReactions) {
+			switchOffreaction(allReactions[aReac]);
+		}
+
+		// turn on the reactions that should now be on
+		for (int aReac : getSpeciesParam().offStateReactions) {
+			switchOnReaction(allReactions[aReac]);
+		}
+
+		setSwitchState(false);
+	
+	}
+
+	/**
+	 * \brief Return a boolean noting whether the switch is on
+	 * 
+	 * Return a boolean noting whether the switch is on
+	 * 
+	 * @return	Boolean stating the current switch state
+	 */
+	public Boolean switchIsOn() {
+		return switchState;
+	}
+	
+	/**
+	 * \brief Set the switch to the state in the specified boolean input parameter
+	 * 
+	 * Set the switch to the state in the specified boolean input parameter
+	 * 
+	 * @param newState	The state which the switch should be set to (true for on, false for off)
+	 */
+	public void setSwitchState(Boolean newState) {
+		switchState = newState;
+	}
+	
+	/**
+	 * \brief Prevention of switching during the initial adaption lag period. Returns false if this lag needs to be implemented, or true if ready to switch
+	 * 
+	 * Prevention of switching during the initial adaption lag period. Returns false if this lag needs to be implemented, or true if ready to switch
+	 * 
+	 * @return	Boolean noting whether the reaction switch value can be changed
+	 */
+	public Boolean readyToSwitch() 
+	{
+		// don't switch if we're still within the lag
+
+		// TODO: make this a distribution around the time rather than discrete decision
+		if (switchIsOn()) {
+			// if it's on already, need to consider off-state lag
+			if (SimTimer.getCurrentTime() - timeOfRequestToSwitchOff < getSpeciesParam().lagSwitchOff)
+				return false;
+		} else {
+			// if it's off, need to consider on-state lag
+			if (SimTimer.getCurrentTime() - timeOfRequestToSwitchOn < getSpeciesParam().lagSwitchOn)
+				return false;
+		}
+
+		return true;
+	}
+
+	/**
+	 * \brief Return the set of parameters that is associated with the object of this species
+	 * 
+	 * Return the set of parameters that is associated with the object of this species
+	 * 
+	 * @return Object of BacteriumParam that stores the parameters associated with this species
+	 */
+	@Override
+	public BactAdaptableParam getSpeciesParam() 
+	{
+		return (BactAdaptableParam) _speciesParam;
+	}
+	
+
+	
+	/**
+	 * \brief Used in creation of results files - specifies the header of the columns of output information for this agent
+	 * 
+	 * Used in creation of results files - specifies the header of the columns of output information for this agent
+	 * 
+	 * @return	String specifying the header of each column of results associated with this agent
+	 */
 	@Override
-	public void initFromProtocolFile(Simulator aSim, XMLParser aSpeciesRoot) 
-	{
-		// Initialisation of the Bacterium
-		super.initFromProtocolFile(aSim, aSpeciesRoot);
-
-		// because the switch parameters are common to a species, they
-		// are read in by the Param class
-		
-		// initially put switch in the 'off' state
-		setSwitchToOff();
-
-		// set this so that we can switch reset the switch at the beginning if needed
-		timeOfRequestToSwitchOff = SimTimer.getCurrentTime();
-		timeOfRequestToSwitchOn = 0;
-	}
-
-	/**
-	 * \brief Create an agent using information in a previous state or initialisation file
-	 * 
-	 * Create an agent using information in a previous state or initialisation file
-	 * 
-	 * @param aSim	The simulation object used to simulate the conditions specified in the protocol file
-	 * @param singleAgentData	Data from the result or initialisation file that is used to recreate this agent
-	 */
-	@Override
-	public void initFromResultFile(Simulator aSim, String[] singleAgentData) 
-	{
-		// find the position to start at by using length and number of values read
-		int nValsRead = 5;
-		int iDataStart = singleAgentData.length - nValsRead;
-
-		// read in info from the result file IN THE SAME ORDER AS IT WAS OUTPUT
-
-		// switch state parameters
-		int val;
-		val = Integer.parseInt(singleAgentData[iDataStart]);
-		if (val==1) switchState = true;
-		else		switchState = false;
-		val = Integer.parseInt(singleAgentData[iDataStart+1]);
-		if (val==1) turnSwitchOn = true;
-		else		turnSwitchOn = false;
-		val = Integer.parseInt(singleAgentData[iDataStart+2]);
-		if (val==1) turnSwitchOff = true;
-		else		turnSwitchOff = false;
-		timeOfRequestToSwitchOn  = Double.parseDouble(singleAgentData[iDataStart+3]);
-		timeOfRequestToSwitchOff = Double.parseDouble(singleAgentData[iDataStart+4]);
-
-		// now go up the hierarchy with the rest of the data
-		String[] remainingSingleAgentData = new String[iDataStart];
-		for (int i=0; i<iDataStart; i++)
-			remainingSingleAgentData[i] = singleAgentData[i];
-		super.initFromResultFile(aSim, remainingSingleAgentData);
-	}
-
-	/**
-	 * \brief Called at each time step of the simulation to compute mass growth and update radius, mass, and volume. In this case also checks switch state
-	 * 
-	 * Called at each time step of the simulation (under the control of the method Step of the class Agent) to compute mass growth 
-	 * and update radius, mass, and volume. Also determines whether the agent has reached the size at which it must divide, and 
-	 * monitors agent death. In this case also checks switch state
-	 */
-	@Override
-	protected void internalStep() 
-	{
-		// check whether we will need to change the switch state
-		respondToConditions();
-		
-		// this is where the switch state is changed once the lag period has passed
-		updateActiveReactions();
-		
-		// once the reactions are set up, everything else goes as normal
-		super.internalStep();
-	}
-
-	/**
-	 * \brief Examines the local region and determines whether to set the flag noting the switch should be changed
-	 * 
-	 * Look in the local region and set whether to change the switch state (but it will actually be switched later). The switch may be 
-	 * in two states: ON or OFF, and when in each state may be in an additional two states: waiting to switch, or not waiting to switch. 
-	 * While we are in the waiting-to-switch state, we treat the switch as if it has already switched for purposes of testing local 
-	 * conditions (i.e. the planned switch will be cancelled if the conditions go back to a state not requiring a switch to occur).
-	 * 
-	 * The four states are: A. ON and staying ON; B. ON and waiting to switch to OFF; C. OFF and staying OFF; D. OFF and waiting to 
-	 * switch to ON
-	 */
-	public void respondToConditions() {
-
-		double localValue=0;
-
-		if(Simulator.isChemostat){
-			if (getSpeciesParam().switchType.equals("solute")) {
-			
-				for (AllBC aBC : _agentGrid.domain.getAllBoundaries()){
-					if (aBC.hasBulk()){
-						Bulk aBulk = aBC.getBulk();
-							if(aBulk.getName().equals("chemostat")){
-								localValue = aBulk.getValue(getSpeciesParam()._soluteList[getSpeciesParam().switchControlIndex].soluteIndex);
-							}
-					}	
-				}
-				
-				
-			} else {
-				// biomass
-				localValue = getParticleMass(getSpeciesParam().switchControlIndex);
-			}
-			
-		}else{
-			// get the value needed to check the switch
-			if (getSpeciesParam().switchType.equals("solute")) {
-				localValue = getSpeciesParam().
-						_soluteList[getSpeciesParam().switchControlIndex].
-							getValueAround(this);
-			} else {
-				// biomass
-				localValue = getParticleMass(getSpeciesParam().switchControlIndex);
-			}
-		
-		}
-		
-		if ((switchIsOn() && !turnSwitchOff) || (!switchIsOn() && turnSwitchOn)) {
-			// state is one of:
-			// 		-ON and staying ON
-			// 		-OFF and waiting to switch to ON
-			// so test whether we need to turn it OFF or cancel the switch
-			// (here the test is OPPOSITE of label)
-			
-			if (getSpeciesParam().switchCondition.equals("lessThan")) {
-				if (localValue >= getSpeciesParam().switchValue) {
-					if (switchIsOn()) {
-						turnSwitchOff = true;
-						timeOfRequestToSwitchOff = SimTimer.getCurrentTime();
-					} else {
-						turnSwitchOn = false;
-					}
-				}
-			} else {
-				if (localValue <= getSpeciesParam().switchValue) {
-					if (switchIsOn()) {
-						turnSwitchOff = true;
-						timeOfRequestToSwitchOff = SimTimer.getCurrentTime();
-					} else{
-						turnSwitchOn = false;
-					}
-				}
-			}
-		} else {
-			// state is one of:
-			// 		-ON and waiting to switch to OFF
-			// 		-OFF and staying OFF
-			// so test whether we need to turn it ON or cancel the switch
-			
-			if (getSpeciesParam().switchCondition.equals("lessThan")) {
-				if (localValue < getSpeciesParam().switchValue) {
-					if (switchIsOn()) {
-						turnSwitchOff = false;
-					} else {
-						turnSwitchOn = true;						
-						timeOfRequestToSwitchOn = SimTimer.getCurrentTime();
-					}
-				}
-			} else {
-				if (localValue > getSpeciesParam().switchValue) {
-					if (switchIsOn()) {
-						turnSwitchOff = false;
-					} else {
-						turnSwitchOn = true;
-						timeOfRequestToSwitchOn = SimTimer.getCurrentTime();
-					}
-				}
-			}
-		}
-	}
-	
-	/**
-	 * \brief Used by the internal step to update the active reactions dependent on the state of the switch. Checks to ensure adherence to lag time
-	 * 
-	 * Used by the internal step to update the active reactions dependent on the state of the switch. Checks to ensure adherence to lag time
-	 */
-	public void updateActiveReactions() 
-	{
-		// leave if we don't need to change the state right now
-		if (switchIsOn() && !turnSwitchOff) return;
-		if (!switchIsOn() && !turnSwitchOn) return;
-		
-		// also don't switch if we're still within the lag
-		if (!readyToSwitch()) return;
-
-
-		if (switchIsOn()) {
-			setSwitchToOff();
-			turnSwitchOff = false;
-			
-		} else {
-			setSwitchToOn();
-			turnSwitchOn = false;
-			
-		}
-	}
-
-	/**
-	 * \brief Changes the switch state to on by turning reactions on or off, dependent on the state the reaction should be in when the switch is on
-	 * 
-	 * Changes the switch state to  on by turning reactions on or off, dependent on the state the reaction should be in when the switch is on
-	 */
-	public void setSwitchToOn() {
-		// turn off the reactions that were previously on
-		for (int aReac : getSpeciesParam().offStateReactions) {
-			switchOffreaction(allReactions[aReac]);
-		}
-
-		// turn on the reactions that should now be on
-		for (int aReac : getSpeciesParam().onStateReactions) {
-			
-			switchOnReaction(allReactions[aReac]);
-		}
-
-		setSwitchState(true);	
-	}
-	
-	/**
-	 * \brief Changes the switch state to off by turning reactions on or off, dependent on the state the reaction should be in when the switch is off
-	 * 
-	 * Changes the switch state to  on by turning reactions on or off, dependent on the state the reaction should be in when the switch is off
-	 */
-	public void setSwitchToOff() {
-
-		// turn off the reactions that were previously on
-		for (int aReac : getSpeciesParam().onStateReactions) {
-			switchOffreaction(allReactions[aReac]);
-		}
-
-		// turn on the reactions that should now be on
-		for (int aReac : getSpeciesParam().offStateReactions) {
-			switchOnReaction(allReactions[aReac]);
-		}
-
-		setSwitchState(false);
-	
-	}
-
-	/**
-	 * \brief Return a boolean noting whether the switch is on
-	 * 
-	 * Return a boolean noting whether the switch is on
-	 * 
-	 * @return	Boolean stating the current switch state
-	 */
-	public Boolean switchIsOn() {
-		return switchState;
-	}
-	
-	/**
-	 * \brief Set the switch to the state in the specified boolean input parameter
-	 * 
-	 * Set the switch to the state in the specified boolean input parameter
-	 * 
-	 * @param newState	The state which the switch should be set to (true for on, false for off)
-	 */
-	public void setSwitchState(Boolean newState) {
-		switchState = newState;
-	}
-	
-	/**
-	 * \brief Prevention of switching during the initial adaption lag period. Returns false if this lag needs to be implemented, or true if ready to switch
-	 * 
-	 * Prevention of switching during the initial adaption lag period. Returns false if this lag needs to be implemented, or true if ready to switch
-	 * 
-	 * @return	Boolean noting whether the reaction switch value can be changed
-	 */
-	public Boolean readyToSwitch() 
-	{
-		// don't switch if we're still within the lag
-
-		// TODO: make this a distribution around the time rather than discrete decision
-		if (switchIsOn()) {
-			// if it's on already, need to consider off-state lag
-			if (SimTimer.getCurrentTime() - timeOfRequestToSwitchOff < getSpeciesParam().lagSwitchOff)
-				return false;
-		} else {
-			// if it's off, need to consider on-state lag
-			if (SimTimer.getCurrentTime() - timeOfRequestToSwitchOn < getSpeciesParam().lagSwitchOn)
-				return false;
-		}
-
-		return true;
-	}
-
-	/**
-	 * \brief Return the set of parameters that is associated with the object of this species
-	 * 
-	 * Return the set of parameters that is associated with the object of this species
-	 * 
-	 * @return Object of BacteriumParam that stores the parameters associated with this species
-	 */
-	@Override
-	public BactAdaptableParam getSpeciesParam() 
-	{
-		return (BactAdaptableParam) _speciesParam;
-	}
-	
-
-	
-	/**
-	 * \brief Used in creation of results files - specifies the header of the columns of output information for this agent
-	 * 
-	 * Used in creation of results files - specifies the header of the columns of output information for this agent
-	 * 
-	 * @return	String specifying the header of each column of results associated with this agent
-	 */
-<<<<<<< HEAD
-	public StringBuffer sendHeader() 
-	{
-		StringBuffer tempString = super.sendHeader();
-		tempString.append(",state,turnOn,turnOff,timeRequestTurnOn,timeRequestTurnOff");
-		return tempString;
-  	}
-
-	/**
-	 * \brief Creates an output string of information generated on this
-	 * particular agent.
-  	 * 
-	 * Used in creation of results files.
-	 * Writes the data matching the header file.
-  	 * 
-	 * @return	String containing results associated with this agent.
-  	 */
-	public StringBuffer writeOutput()
-	{
-  		// write the data matching the header file
-		StringBuffer tempString = super.writeOutput();
-  		tempString.append(",");
-  		// switch state and timing info
-  		if (switchState)   tempString.append("1,");
-  		else			   tempString.append("0,");
+	public StringBuffer sendHeader() 
+	{
+		StringBuffer tempString = super.sendHeader();
+		tempString.append(",state,turnOn,turnOff,timeRequestTurnOn,timeRequestTurnOff");
+		return tempString;
+  	}
+
+	/**
+	 * \brief Creates an output string of information generated on this
+	 * particular agent.
+  	 * 
+	 * Used in creation of results files.
+	 * Writes the data matching the header file.
+  	 * 
+	 * @return	String containing results associated with this agent.
+  	 */
+	public StringBuffer writeOutput()
+	{
+  		// write the data matching the header file
+		StringBuffer tempString = super.writeOutput();
+  		tempString.append(",");
+  		// switch state and timing info
+  		if (switchState)   tempString.append("1,");
+  		else			   tempString.append("0,");
   		if (turnSwitchOn)  tempString.append("1,");
-=======
-	@Override
-	public String sendHeader() {
-		// return the header file for this agent's values after sending those for super
-		StringBuffer tempString = new StringBuffer(super.sendHeader());
-		tempString.append(",");
-		
-		// switch state and timing info
-		tempString.append("state,turnOn,turnOff,timeRequestTurnOn,timeRequestTurnOff");
-
-		return tempString.toString();
-	}
-
-	/**
-	 * \brief Used in creation of results files - creates an output string of information generated on this particular agent
-	 * 
-	 * Used in creation of results files - creates an output string of information generated on this particular agent
-	 * 
-	 * @return	String containing results associated with this agent
-	 */
-	@Override
-	public String writeOutput() {
-		// write the data matching the header file
-		StringBuffer tempString = new StringBuffer(super.writeOutput());
-		tempString.append(",");
-
-		// switch state and timing info
-
-		if (switchState)   tempString.append("1,");
-		else			   tempString.append("0,");
-		if (turnSwitchOn)  tempString.append("1,");
->>>>>>> 3408da98
-		else			   tempString.append("0,");
-		if (turnSwitchOff) tempString.append("1,");
-		else			   tempString.append("0,");
-		tempString.append(timeOfRequestToSwitchOn+","+timeOfRequestToSwitchOff);
-
-		return tempString;
-	}
-	
-	
-	/**
-	 * \brief Used in the creation of POV-Ray files, replacing the version in LocatedAgent, so that information on the switch is included
-	 * 
-	 * Used in the creation of POV-Ray files, replacing the version in LocatedAgent, so that information on the switch is included
-	 * 
-	 * @return	String to be included in the POV-Ray output file, consisting of species name and state of reaction switch
-	 */
-	@Override
-	public String getName() {
-		if (switchIsOn())
-			return _species.speciesName+"_ON";
-
-		return _species.speciesName+"_OFF";
-	}
-
-	/**
-	 * \brief Used for POV-Ray output, defines the colour that this species of BactAdaptable has been assigned
-	 * 
-	 * Used for POV-Ray output, defines the colour that this species of BactAdaptable has been assigned
-	 * 
-	 * @return Color object that this species of BactAdaptable has been assigned
-	 */
-	@Override
-	public Color getColor() {
-		if (switchIsOn())
-			return getSpeciesParam().onColor;
-
-		return getSpeciesParam().offColor;
-	}
-
-	/**
-	 * \brief Writes a colour definition to the passed-in POV-Ray output stream, ensuring switch state can be represented by a different colour
-	 * 
-	 * Writes a colour definition to the passed-in POV-Ray output stream, ensuring switch state can be represented by a different colour. 
-	 * Meant for later use in macros. This overrules the version in SpecialisedAgent
-	 * 
-	 * @param fr	POV-Ray output stream where this definition should be written to
-	 * @throws IOException	Exception thrown if this stream is not open
-	 */
-	@Override
-	public void writePOVColorDefinition(FileWriter fr) throws IOException 
-	{
-		BactAdaptableParam param = getSpeciesParam();
-		
-		fr.write("#declare "+_species.speciesName+"_ON = color rgb < ");
-		fr.write((param.onColor.getRed()) / 255.0 + " , ");
-		fr.write((param.onColor.getGreen()) / 255.0 + " , ");
-		fr.write((param.onColor.getBlue()) / 255.0 + " >");
-		fr.write(";\n");
-		
-		fr.write("#declare "+_species.speciesName+"_OFF = color rgb < ");
-		fr.write((param.offColor.getRed()) / 255.0 + " , ");
-		fr.write((param.offColor.getGreen()) / 255.0 + " , ");
-		fr.write((param.offColor.getBlue()) / 255.0 + " >");
-		fr.write(";\n");
-	}
-}
+		else			   tempString.append("0,");
+		if (turnSwitchOff) tempString.append("1,");
+		else			   tempString.append("0,");
+		tempString.append(timeOfRequestToSwitchOn+","+timeOfRequestToSwitchOff);
+
+		return tempString;
+	}
+	
+	
+	/**
+	 * \brief Used in the creation of POV-Ray files, replacing the version in LocatedAgent, so that information on the switch is included
+	 * 
+	 * Used in the creation of POV-Ray files, replacing the version in LocatedAgent, so that information on the switch is included
+	 * 
+	 * @return	String to be included in the POV-Ray output file, consisting of species name and state of reaction switch
+	 */
+	@Override
+	public String getName() {
+		if (switchIsOn())
+			return _species.speciesName+"_ON";
+
+		return _species.speciesName+"_OFF";
+	}
+
+	/**
+	 * \brief Used for POV-Ray output, defines the colour that this species of BactAdaptable has been assigned
+	 * 
+	 * Used for POV-Ray output, defines the colour that this species of BactAdaptable has been assigned
+	 * 
+	 * @return Color object that this species of BactAdaptable has been assigned
+	 */
+	@Override
+	public Color getColor() {
+		if (switchIsOn())
+			return getSpeciesParam().onColor;
+
+		return getSpeciesParam().offColor;
+	}
+
+	/**
+	 * \brief Writes a colour definition to the passed-in POV-Ray output stream, ensuring switch state can be represented by a different colour
+	 * 
+	 * Writes a colour definition to the passed-in POV-Ray output stream, ensuring switch state can be represented by a different colour. 
+	 * Meant for later use in macros. This overrules the version in SpecialisedAgent
+	 * 
+	 * @param fr	POV-Ray output stream where this definition should be written to
+	 * @throws IOException	Exception thrown if this stream is not open
+	 */
+	@Override
+	public void writePOVColorDefinition(FileWriter fr) throws IOException 
+	{
+		BactAdaptableParam param = getSpeciesParam();
+		
+		fr.write("#declare "+_species.speciesName+"_ON = color rgb < ");
+		fr.write((param.onColor.getRed()) / 255.0 + " , ");
+		fr.write((param.onColor.getGreen()) / 255.0 + " , ");
+		fr.write((param.onColor.getBlue()) / 255.0 + " >");
+		fr.write(";\n");
+		
+		fr.write("#declare "+_species.speciesName+"_OFF = color rgb < ");
+		fr.write((param.offColor.getRed()) / 255.0 + " , ");
+		fr.write((param.offColor.getGreen()) / 255.0 + " , ");
+		fr.write((param.offColor.getBlue()) / 255.0 + " >");
+		fr.write(";\n");
+	}
+}