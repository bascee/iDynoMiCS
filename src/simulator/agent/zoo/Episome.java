/**
 * Project iDynoMicS
 * ______________________________________________________
 * @since June 2006
 * @copyright -> see Idynomics.java
 * @version 1.0
 * @author Laurent Lardon (lardonl@supagro.inra.fr)
 * @author Brian Merkey (brim@env.dtu.dk, bvm@northwestern.edu)
 * ____________________________________________________________________________
 */

package simulator.agent.zoo;

import java.util.ArrayList;

import org.jdom.Element;

import idyno.SimTimer;
import utils.ExtraMath;
import utils.LogFile;
import utils.XMLParser;
import simulator.agent.*;
import simulator.reaction.Reaction;
import simulator.Simulator;

public class Episome extends InfoAgent
{
	protected EpiBac _host;
	
	/* Division management ___________________________________ */
	protected int _nCopy;

	/* Conjugation management __________________________________ */
	public Double lastExchange, lastReception;
	protected Double _pilusLength;

	/* Reaction management ___________________________________ */
	protected Boolean _isRepressed = false;
	public Boolean isHot = false;

	public Reaction[] allReactions;
	protected ArrayList<Integer> reactionActive;
	protected ArrayList<Integer> reactionKnown;

	/* ____________________ CONSTRUCTOR _______________________________ */

	public Episome() {
		super();
		_speciesParam = new EpisomeParam();
	}

	@Override
	@SuppressWarnings("unchecked")
	public Object clone() throws CloneNotSupportedException {
		Episome o = (Episome) super.clone();
		o._host = this._host;
		o._speciesParam = _speciesParam;

		o.allReactions = this.allReactions.clone();
		o.reactionActive = (ArrayList<Integer>) this.reactionActive.clone();
		o.reactionKnown = (ArrayList<Integer>) this.reactionKnown.clone();
		o.lastExchange = this.lastExchange;
		o.lastReception = this.lastReception;

		return o;
	}

	/**
	 * Attributes the plasmid to an host (used for conjugation events)
	 * 
	 * @param anHost
	 */
	public void setHost(EpiBac anHost) {
		lastReception = SimTimer.getCurrentTime();
		lastExchange = -1.0;
		_host = anHost;
		setDefaultCopyNumber();
	}

	public EpiBac getHost() {
		return _host;
	}

	/* ______________________ CREATION _____________________________ */

	@Override
	public void initFromProtocolFile(Simulator aSim, XMLParser xmlMarkUp) {
		// Initilaisation of the Located agent
		// super.initFromProtocolFile(aSimulator, aSpeciesRoot);
		// init();
		_nCopy = getSpeciesParam().nCopy;
		_pilusLength = getSpeciesParam().pilusLength;
		int reacIndex;

		allReactions = aSim.reactionList;
		reactionKnown = new ArrayList<Integer>();
		reactionActive = new ArrayList<Integer>();

		for (Element aReactionMarkUp : xmlMarkUp.buildSetMarkUp("reaction")) {
			reacIndex = aSim.getReactionIndex(aReactionMarkUp
					.getAttributeValue("name"));

			// Add the reaction to the list of known (and active) reactions
			reactionKnown.add(reacIndex);
			if (aReactionMarkUp.getAttributeValue("status").equals("active")) {
				reactionActive.add(reacIndex);
			}
		}
	}

	@Override
	public void initFromResultFile(Simulator aSim, String[] singleAgentData) {
		// this writes no unique values, so doesn't need unique reading-in
		// (for a template on how to read in data, look in LocatedAgent.java)
		super.initFromResultFile(aSim,singleAgentData);
	}

	/**
	 * Used to initialize any new agent (progenitor or daughter cell)
	 * 
	 * @see sendNewAgent()
	 */
	public void init()
	{
		// Lineage management : this is a new agent, he has no known parents
		_generation = 0;
		_genealogy = 0;
		lastExchange = -1.0;
		lastReception = -1.0;
	}

	/**
	 * 
	 */
<<<<<<< HEAD
	public Episome sendNewAgent() throws CloneNotSupportedException
	{
=======
	@Override
	public Episome sendNewAgent() throws CloneNotSupportedException {
>>>>>>> 3408da98
		Episome baby = (Episome) this.clone();
		baby.init();
		return baby;
	}

	/**
	 * 
	 */
<<<<<<< HEAD
	public void createNewAgent()
	{
		try
		{
=======
	@Override
	public void createNewAgent() {
		try {
>>>>>>> 3408da98
			// Clone the plamid
			Episome baby = this.sendNewAgent();
			// Mutate parameters
			baby.mutatePop();
			// Register the plasmid (species population)
			baby.registerBirth();
		}
		catch (CloneNotSupportedException e)
		{
			LogFile.writeError(e, "Episome.createNewAgent()");
		}
	}

<<<<<<< HEAD
	public void mutatePop()
	{
=======
	@Override
	public void mutatePop() {
>>>>>>> 3408da98
		// Mutate inherited parameters
		super.mutatePop();
		// Now mutate your parameters
	}

<<<<<<< HEAD
	public void registerBirth()
	{
=======
	@Override
	public void registerBirth() {
>>>>>>> 3408da98
		_species.notifyBirth();
	}

	/* __________________________ CELL DIVISION ____________________________ */

<<<<<<< HEAD
	public void makeKid() throws CloneNotSupportedException
	{
=======
	@Override
	public void makeKid() throws CloneNotSupportedException {
>>>>>>> 3408da98
		// Clone the plamid
		Episome baby = this.sendNewAgent();
		
		// Mutate parameters
		baby.mutateAgent();
		
		// Register the plasmid (species population)
		baby.registerBirth();
	}

<<<<<<< HEAD
	public void mutateAgent()
	{
=======
	@Override
	public void mutateAgent() {
>>>>>>> 3408da98
		// Mutate inherited parameters
		super.mutateAgent();
		// Now mutate your parameters
	}

	/* _______________________________________________________________________ */

<<<<<<< HEAD
	public void internalStep()
	{
		
=======
	@Override
	public void internalStep() {
>>>>>>> 3408da98
	}

	/**
	 * Test if the episome can be transfered.
	 */
	public boolean isReadyToConjugate()
	{
		EpisomeParam param = getSpeciesParam();
		isHot = false;
		
		// not enough copys
		if (_isRepressed)
			return false;
		if (_nCopy < 1)
			return false;
		
		// You have given a plasmid a few minutes ago
		if (SimTimer.getCurrentTime() - lastExchange < param.exchangeLag)
			return false;
		
		// You have received this plasmid a few minutes ago
		if (SimTimer.getCurrentTime() - lastReception < param.receptionLag)
			return false;
		
		return true;
	}

	public void die()
	{
		_species.notifyDeath();
	}

	public double getPilusRange()
	{
		return _pilusLength;
	}

	/**
	 * You are doing a conjugation ! Update your parameters
	 */
	public void givePlasmid(Episome baby)
	{
		// Update your time counter for conjugation-able recovery
		lastExchange = SimTimer.getCurrentTime();
		baby.lastReception = SimTimer.getCurrentTime();		
	}

	/**
	 * Called during the division of an EpiBac ; apply the segregation of
	 * plasmids, modify the number for the plasmid calling the method and sends
	 * the number for the other one.
	 * 
	 * @param aPlasmid Episome 
	 */
	public void segregation(Episome aPlasmid)
	{
		if (ExtraMath.getUniRandDbl() > getSpeciesParam().lossProbability)
		{
			_nCopy = 1;
			aPlasmid._nCopy = 1;
		}
		else
		{
			_nCopy = 0;
			aPlasmid._nCopy = 1;
		}
	}

<<<<<<< HEAD
	public EpisomeParam getSpeciesParam()
	{
=======
	@Override
	public EpisomeParam getSpeciesParam() {
>>>>>>> 3408da98
		return (EpisomeParam) _speciesParam;
	}

	public int getCopyNumber()
	{
		return _nCopy;
	}

	public void setDefaultCopyNumber()
	{
		_nCopy = getSpeciesParam().nCopy;
	}

	public Boolean testProficiency()
	{
		Double alea = ExtraMath.getUniRandDbl();
		return (alea <= getSpeciesParam().transferProficiency);
		
		// previous (LAL) growth-dependence mechanism
		//double prof = getSpeciesParam().transferProficiency;
		//if (_host.sendTonus() < 0.25)
		//	prof = prof / 5;
		//return (alea <= prof);
	}

	public Boolean isCompatible(Episome aPlasmid)
	{
		return aPlasmid.getSpeciesParam().compatibilityMarker != this
				.getSpeciesParam().compatibilityMarker;
	}
	
	public int giveStatus()
	{
		return 1;
	}
	
	/* _______________ FILE OUTPUT _____________________ */
<<<<<<< HEAD
	
	public StringBuffer sendHeader()
	{
=======

	@Override
	public String sendHeader() {
>>>>>>> 3408da98
		// return the header file for this agent's values after sending those for super
		StringBuffer tempString = super.sendHeader();
		//tempString.append(",");
		// _host, _isRepressed, _isHot, lastExchange, lastReception
<<<<<<< HEAD
		return tempString;
=======

		return tempString.toString();
	}

	@Override
	public String writeOutput() {
		// write the data matching the header file
		// (for a template on how to write data, look in LocatedAgent.java)
		StringBuffer tempString = new StringBuffer(super.writeOutput());
		//tempString.append(",");

		return tempString.toString();
>>>>>>> 3408da98
	}
	
	/**
	 * \brief Creates an output string of information generated on this
	 * particular agent.
	 * 
	 * Used in creation of results files.
	 * Writes the data matching the header file.
	 * 
	 * @return	String containing results associated with this agent.
	 */
	public StringBuffer writeOutput()
	{
		StringBuffer tempString = super.writeOutput();
		return tempString;
	}
}<|MERGE_RESOLUTION|>--- conflicted
+++ resolved
@@ -1,393 +1,341 @@
-/**
- * Project iDynoMicS
- * ______________________________________________________
- * @since June 2006
- * @copyright -> see Idynomics.java
- * @version 1.0
- * @author Laurent Lardon (lardonl@supagro.inra.fr)
- * @author Brian Merkey (brim@env.dtu.dk, bvm@northwestern.edu)
- * ____________________________________________________________________________
- */
-
-package simulator.agent.zoo;
-
-import java.util.ArrayList;
-
-import org.jdom.Element;
-
-import idyno.SimTimer;
-import utils.ExtraMath;
-import utils.LogFile;
-import utils.XMLParser;
-import simulator.agent.*;
-import simulator.reaction.Reaction;
-import simulator.Simulator;
-
-public class Episome extends InfoAgent
-{
-	protected EpiBac _host;
+/**
+ * Project iDynoMicS
+ * ______________________________________________________
+ * @since June 2006
+ * @copyright -> see Idynomics.java
+ * @version 1.0
+ * @author Laurent Lardon (lardonl@supagro.inra.fr)
+ * @author Brian Merkey (brim@env.dtu.dk, bvm@northwestern.edu)
+ * ____________________________________________________________________________
+ */
+
+package simulator.agent.zoo;
+
+import java.util.ArrayList;
+
+import org.jdom.Element;
+
+import idyno.SimTimer;
+import utils.ExtraMath;
+import utils.LogFile;
+import utils.XMLParser;
+import simulator.agent.*;
+import simulator.reaction.Reaction;
+import simulator.Simulator;
+
+public class Episome extends InfoAgent
+{
+	protected EpiBac _host;
+	
+	/* Division management ___________________________________ */
+	protected int _nCopy;
+
+	/* Conjugation management __________________________________ */
+	public Double lastExchange, lastReception;
+	protected Double _pilusLength;
+
+	/* Reaction management ___________________________________ */
+	protected Boolean _isRepressed = false;
+	public Boolean isHot = false;
+
+	public Reaction[] allReactions;
+	protected ArrayList<Integer> reactionActive;
+	protected ArrayList<Integer> reactionKnown;
+
+	/* ____________________ CONSTRUCTOR _______________________________ */
+
+	public Episome() {
+		super();
+		_speciesParam = new EpisomeParam();
+	}
+
+	@Override
+	@SuppressWarnings("unchecked")
+	public Object clone() throws CloneNotSupportedException {
+		Episome o = (Episome) super.clone();
+		o._host = this._host;
+		o._speciesParam = _speciesParam;
+
+		o.allReactions = this.allReactions.clone();
+		o.reactionActive = (ArrayList<Integer>) this.reactionActive.clone();
+		o.reactionKnown = (ArrayList<Integer>) this.reactionKnown.clone();
+		o.lastExchange = this.lastExchange;
+		o.lastReception = this.lastReception;
+
+		return o;
+	}
+
+	/**
+	 * Attributes the plasmid to an host (used for conjugation events)
+	 * 
+	 * @param anHost
+	 */
+	public void setHost(EpiBac anHost) {
+		lastReception = SimTimer.getCurrentTime();
+		lastExchange = -1.0;
+		_host = anHost;
+		setDefaultCopyNumber();
+	}
+
+	public EpiBac getHost() {
+		return _host;
+	}
+
+	/* ______________________ CREATION _____________________________ */
+
+	@Override
+	public void initFromProtocolFile(Simulator aSim, XMLParser xmlMarkUp) {
+		// Initilaisation of the Located agent
+		// super.initFromProtocolFile(aSimulator, aSpeciesRoot);
+		// init();
+		_nCopy = getSpeciesParam().nCopy;
+		_pilusLength = getSpeciesParam().pilusLength;
+		int reacIndex;
+
+		allReactions = aSim.reactionList;
+		reactionKnown = new ArrayList<Integer>();
+		reactionActive = new ArrayList<Integer>();
+
+		for (Element aReactionMarkUp : xmlMarkUp.buildSetMarkUp("reaction")) {
+			reacIndex = aSim.getReactionIndex(aReactionMarkUp
+					.getAttributeValue("name"));
+
+			// Add the reaction to the list of known (and active) reactions
+			reactionKnown.add(reacIndex);
+			if (aReactionMarkUp.getAttributeValue("status").equals("active")) {
+				reactionActive.add(reacIndex);
+			}
+		}
+	}
+
+	@Override
+	public void initFromResultFile(Simulator aSim, String[] singleAgentData) {
+		// this writes no unique values, so doesn't need unique reading-in
+		// (for a template on how to read in data, look in LocatedAgent.java)
+		super.initFromResultFile(aSim,singleAgentData);
+	}
+
+	/**
+	 * Used to initialize any new agent (progenitor or daughter cell)
+	 * 
+	 * @see sendNewAgent()
+	 */
+	public void init()
+	{
+		// Lineage management : this is a new agent, he has no known parents
+		_generation = 0;
+		_genealogy = 0;
+		lastExchange = -1.0;
+		lastReception = -1.0;
+	}
+
+	/**
+	 * 
+	 */
+	@Override
+	public Episome sendNewAgent() throws CloneNotSupportedException
+	{
+		Episome baby = (Episome) this.clone();
+		baby.init();
+		return baby;
+	}
+
+	/**
+	 * 
+	 */
+	@Override
+	public void createNewAgent()
+	{
+		try
+		{
+			// Clone the plamid
+			Episome baby = this.sendNewAgent();
+			// Mutate parameters
+			baby.mutatePop();
+			// Register the plasmid (species population)
+			baby.registerBirth();
+		}
+		catch (CloneNotSupportedException e)
+		{
+			LogFile.writeError(e, "Episome.createNewAgent()");
+		}
+	}
+	
+	/**
+	 * TODO Consider deleting
+	 */
+	@Override
+	public void mutatePop()
+	{
+		// Mutate inherited parameters
+		super.mutatePop();
+		// Now mutate your parameters
+	}
+
+	/**
+	 * TODO Is this any different from the super class? 
+	 */
+	@Override
+	public void registerBirth()
+	{
+		_species.notifyBirth();
+	}
+
+	/* __________________________ CELL DIVISION ____________________________ */
+
+	@Override
+	public void makeKid() throws CloneNotSupportedException
+	{
+		// Clone the plamid
+		Episome baby = this.sendNewAgent();
+		
+		// Mutate parameters
+		baby.mutateAgent();
+		
+		// Register the plasmid (species population)
+		baby.registerBirth();
+	}
+	
+	/**
+	 * TODO Consider deleting
+	 */
+	@Override
+	public void mutateAgent()
+	{
+		// Mutate inherited parameters
+		super.mutateAgent();
+		// Now mutate your parameters
+	}
+
+	/* _______________________________________________________________________ */
+
+	/**
+	 * TODO Consider deleting
+	 */
+	@Override
+	public void internalStep()
+	{
+	}
+
+	/**
+	 * Test if the episome can be transfered.
+	 */
+	public boolean isReadyToConjugate()
+	{
+		EpisomeParam param = getSpeciesParam();
+		isHot = false;
+		
+		// not enough copys
+		if (_isRepressed)
+			return false;
+		if (_nCopy < 1)
+			return false;
+		
+		// You have given a plasmid a few minutes ago
+		if (SimTimer.getCurrentTime() - lastExchange < param.exchangeLag)
+			return false;
+		
+		// You have received this plasmid a few minutes ago
+		if (SimTimer.getCurrentTime() - lastReception < param.receptionLag)
+			return false;
+		
+		return true;
+	}
+
+	public void die()
+	{
+		_species.notifyDeath();
+	}
+
+	public double getPilusRange()
+	{
+		return _pilusLength;
+	}
+
+	/**
+	 * You are doing a conjugation ! Update your parameters
+	 */
+	public void givePlasmid(Episome baby)
+	{
+		// Update your time counter for conjugation-able recovery
+		lastExchange = SimTimer.getCurrentTime();
+		baby.lastReception = SimTimer.getCurrentTime();		
+	}
+
+	/**
+	 * Called during the division of an EpiBac ; apply the segregation of
+	 * plasmids, modify the number for the plasmid calling the method and sends
+	 * the number for the other one.
+	 * 
+	 * @param aPlasmid Episome 
+	 */
+	public void segregation(Episome aPlasmid)
+	{
+		if (ExtraMath.getUniRandDbl() > getSpeciesParam().lossProbability)
+		{
+			_nCopy = 1;
+			aPlasmid._nCopy = 1;
+		}
+		else
+		{
+			_nCopy = 0;
+			aPlasmid._nCopy = 1;
+		}
+	}
 	
-	/* Division management ___________________________________ */
-	protected int _nCopy;
-
-	/* Conjugation management __________________________________ */
-	public Double lastExchange, lastReception;
-	protected Double _pilusLength;
-
-	/* Reaction management ___________________________________ */
-	protected Boolean _isRepressed = false;
-	public Boolean isHot = false;
-
-	public Reaction[] allReactions;
-	protected ArrayList<Integer> reactionActive;
-	protected ArrayList<Integer> reactionKnown;
-
-	/* ____________________ CONSTRUCTOR _______________________________ */
-
-	public Episome() {
-		super();
-		_speciesParam = new EpisomeParam();
-	}
-
-	@Override
-	@SuppressWarnings("unchecked")
-	public Object clone() throws CloneNotSupportedException {
-		Episome o = (Episome) super.clone();
-		o._host = this._host;
-		o._speciesParam = _speciesParam;
-
-		o.allReactions = this.allReactions.clone();
-		o.reactionActive = (ArrayList<Integer>) this.reactionActive.clone();
-		o.reactionKnown = (ArrayList<Integer>) this.reactionKnown.clone();
-		o.lastExchange = this.lastExchange;
-		o.lastReception = this.lastReception;
-
-		return o;
-	}
-
-	/**
-	 * Attributes the plasmid to an host (used for conjugation events)
-	 * 
-	 * @param anHost
-	 */
-	public void setHost(EpiBac anHost) {
-		lastReception = SimTimer.getCurrentTime();
-		lastExchange = -1.0;
-		_host = anHost;
-		setDefaultCopyNumber();
-	}
-
-	public EpiBac getHost() {
-		return _host;
-	}
-
-	/* ______________________ CREATION _____________________________ */
-
-	@Override
-	public void initFromProtocolFile(Simulator aSim, XMLParser xmlMarkUp) {
-		// Initilaisation of the Located agent
-		// super.initFromProtocolFile(aSimulator, aSpeciesRoot);
-		// init();
-		_nCopy = getSpeciesParam().nCopy;
-		_pilusLength = getSpeciesParam().pilusLength;
-		int reacIndex;
-
-		allReactions = aSim.reactionList;
-		reactionKnown = new ArrayList<Integer>();
-		reactionActive = new ArrayList<Integer>();
-
-		for (Element aReactionMarkUp : xmlMarkUp.buildSetMarkUp("reaction")) {
-			reacIndex = aSim.getReactionIndex(aReactionMarkUp
-					.getAttributeValue("name"));
-
-			// Add the reaction to the list of known (and active) reactions
-			reactionKnown.add(reacIndex);
-			if (aReactionMarkUp.getAttributeValue("status").equals("active")) {
-				reactionActive.add(reacIndex);
-			}
-		}
-	}
-
-	@Override
-	public void initFromResultFile(Simulator aSim, String[] singleAgentData) {
-		// this writes no unique values, so doesn't need unique reading-in
-		// (for a template on how to read in data, look in LocatedAgent.java)
-		super.initFromResultFile(aSim,singleAgentData);
-	}
-
-	/**
-	 * Used to initialize any new agent (progenitor or daughter cell)
-	 * 
-	 * @see sendNewAgent()
-	 */
-	public void init()
-	{
-		// Lineage management : this is a new agent, he has no known parents
-		_generation = 0;
-		_genealogy = 0;
-		lastExchange = -1.0;
-		lastReception = -1.0;
-	}
-
-	/**
-	 * 
-	 */
-<<<<<<< HEAD
-	public Episome sendNewAgent() throws CloneNotSupportedException
-	{
-=======
-	@Override
-	public Episome sendNewAgent() throws CloneNotSupportedException {
->>>>>>> 3408da98
-		Episome baby = (Episome) this.clone();
-		baby.init();
-		return baby;
-	}
-
-	/**
-	 * 
-	 */
-<<<<<<< HEAD
-	public void createNewAgent()
-	{
-		try
-		{
-=======
-	@Override
-	public void createNewAgent() {
-		try {
->>>>>>> 3408da98
-			// Clone the plamid
-			Episome baby = this.sendNewAgent();
-			// Mutate parameters
-			baby.mutatePop();
-			// Register the plasmid (species population)
-			baby.registerBirth();
-		}
-		catch (CloneNotSupportedException e)
-		{
-			LogFile.writeError(e, "Episome.createNewAgent()");
-		}
-	}
-
-<<<<<<< HEAD
-	public void mutatePop()
-	{
-=======
-	@Override
-	public void mutatePop() {
->>>>>>> 3408da98
-		// Mutate inherited parameters
-		super.mutatePop();
-		// Now mutate your parameters
-	}
-
-<<<<<<< HEAD
-	public void registerBirth()
-	{
-=======
-	@Override
-	public void registerBirth() {
->>>>>>> 3408da98
-		_species.notifyBirth();
-	}
-
-	/* __________________________ CELL DIVISION ____________________________ */
-
-<<<<<<< HEAD
-	public void makeKid() throws CloneNotSupportedException
-	{
-=======
-	@Override
-	public void makeKid() throws CloneNotSupportedException {
->>>>>>> 3408da98
-		// Clone the plamid
-		Episome baby = this.sendNewAgent();
-		
-		// Mutate parameters
-		baby.mutateAgent();
-		
-		// Register the plasmid (species population)
-		baby.registerBirth();
-	}
-
-<<<<<<< HEAD
-	public void mutateAgent()
-	{
-=======
-	@Override
-	public void mutateAgent() {
->>>>>>> 3408da98
-		// Mutate inherited parameters
-		super.mutateAgent();
-		// Now mutate your parameters
-	}
-
-	/* _______________________________________________________________________ */
-
-<<<<<<< HEAD
-	public void internalStep()
-	{
-		
-=======
-	@Override
-	public void internalStep() {
->>>>>>> 3408da98
-	}
-
-	/**
-	 * Test if the episome can be transfered.
-	 */
-	public boolean isReadyToConjugate()
-	{
-		EpisomeParam param = getSpeciesParam();
-		isHot = false;
-		
-		// not enough copys
-		if (_isRepressed)
-			return false;
-		if (_nCopy < 1)
-			return false;
-		
-		// You have given a plasmid a few minutes ago
-		if (SimTimer.getCurrentTime() - lastExchange < param.exchangeLag)
-			return false;
-		
-		// You have received this plasmid a few minutes ago
-		if (SimTimer.getCurrentTime() - lastReception < param.receptionLag)
-			return false;
-		
-		return true;
-	}
-
-	public void die()
-	{
-		_species.notifyDeath();
-	}
-
-	public double getPilusRange()
-	{
-		return _pilusLength;
-	}
-
-	/**
-	 * You are doing a conjugation ! Update your parameters
-	 */
-	public void givePlasmid(Episome baby)
-	{
-		// Update your time counter for conjugation-able recovery
-		lastExchange = SimTimer.getCurrentTime();
-		baby.lastReception = SimTimer.getCurrentTime();		
-	}
-
-	/**
-	 * Called during the division of an EpiBac ; apply the segregation of
-	 * plasmids, modify the number for the plasmid calling the method and sends
-	 * the number for the other one.
-	 * 
-	 * @param aPlasmid Episome 
-	 */
-	public void segregation(Episome aPlasmid)
-	{
-		if (ExtraMath.getUniRandDbl() > getSpeciesParam().lossProbability)
-		{
-			_nCopy = 1;
-			aPlasmid._nCopy = 1;
-		}
-		else
-		{
-			_nCopy = 0;
-			aPlasmid._nCopy = 1;
-		}
-	}
-
-<<<<<<< HEAD
-	public EpisomeParam getSpeciesParam()
-	{
-=======
-	@Override
-	public EpisomeParam getSpeciesParam() {
->>>>>>> 3408da98
-		return (EpisomeParam) _speciesParam;
-	}
-
-	public int getCopyNumber()
-	{
-		return _nCopy;
-	}
-
-	public void setDefaultCopyNumber()
-	{
-		_nCopy = getSpeciesParam().nCopy;
-	}
-
-	public Boolean testProficiency()
-	{
-		Double alea = ExtraMath.getUniRandDbl();
-		return (alea <= getSpeciesParam().transferProficiency);
-		
-		// previous (LAL) growth-dependence mechanism
-		//double prof = getSpeciesParam().transferProficiency;
-		//if (_host.sendTonus() < 0.25)
-		//	prof = prof / 5;
-		//return (alea <= prof);
-	}
-
-	public Boolean isCompatible(Episome aPlasmid)
-	{
-		return aPlasmid.getSpeciesParam().compatibilityMarker != this
-				.getSpeciesParam().compatibilityMarker;
-	}
-	
-	public int giveStatus()
-	{
-		return 1;
-	}
-	
-	/* _______________ FILE OUTPUT _____________________ */
-<<<<<<< HEAD
-	
-	public StringBuffer sendHeader()
-	{
-=======
-
-	@Override
-	public String sendHeader() {
->>>>>>> 3408da98
-		// return the header file for this agent's values after sending those for super
-		StringBuffer tempString = super.sendHeader();
-		//tempString.append(",");
-		// _host, _isRepressed, _isHot, lastExchange, lastReception
-<<<<<<< HEAD
-		return tempString;
-=======
-
-		return tempString.toString();
-	}
-
-	@Override
-	public String writeOutput() {
-		// write the data matching the header file
-		// (for a template on how to write data, look in LocatedAgent.java)
-		StringBuffer tempString = new StringBuffer(super.writeOutput());
-		//tempString.append(",");
-
-		return tempString.toString();
->>>>>>> 3408da98
-	}
-	
-	/**
-	 * \brief Creates an output string of information generated on this
-	 * particular agent.
-	 * 
-	 * Used in creation of results files.
-	 * Writes the data matching the header file.
-	 * 
-	 * @return	String containing results associated with this agent.
-	 */
-	public StringBuffer writeOutput()
-	{
-		StringBuffer tempString = super.writeOutput();
-		return tempString;
-	}
+	@Override
+	public EpisomeParam getSpeciesParam()
+	{
+		return (EpisomeParam) _speciesParam;
+	}
+
+	public int getCopyNumber()
+	{
+		return _nCopy;
+	}
+
+	public void setDefaultCopyNumber()
+	{
+		_nCopy = getSpeciesParam().nCopy;
+	}
+
+	public Boolean testProficiency()
+	{
+		Double alea = ExtraMath.getUniRandDbl();
+		return (alea <= getSpeciesParam().transferProficiency);
+		
+		// previous (LAL) growth-dependence mechanism
+		//double prof = getSpeciesParam().transferProficiency;
+		//if (_host.sendTonus() < 0.25)
+		//	prof = prof / 5;
+		//return (alea <= prof);
+	}
+
+	public Boolean isCompatible(Episome aPlasmid)
+	{
+		return aPlasmid.getSpeciesParam().compatibilityMarker != this
+				.getSpeciesParam().compatibilityMarker;
+	}
+	
+	public int giveStatus()
+	{
+		return 1;
+	}
+	
+	/* _______________ FILE OUTPUT _____________________ */
+	
+	/**
+	 * \brief Creates an output string of information generated on this
+	 * particular agent.
+	 * 
+	 * Used in creation of results files.
+	 * Writes the data matching the header file.
+	 * 
+	 * @return	String containing results associated with this agent.
+	 */
+	public StringBuffer writeOutput()
+	{
+		StringBuffer tempString = super.writeOutput();
+		return tempString;
+	}
 }