/**
 * \package reaction
 * \brief Package of classes used to model stoichiometric and kinetic reactions in iDynoMiCS
 * 
 * Package of classes used to model stoichiometric and kinetic reactions in iDynoMiCS. This package is part of iDynoMiCS v1.2, governed by the 
 * CeCILL license under French law and abides by the rules of distribution of free software.  You can use, modify and/ or redistribute 
 * iDynoMiCS under the terms of the CeCILL license as circulated by CEA, CNRS and INRIA at the following URL  "http://www.cecill.info".
 */
package simulator.reaction;

import idyno.SimTimer;

import java.util.ArrayList;

import org.jdom.Element;

import Jama.Matrix;
import simulator.Simulator;
import simulator.agent.ActiveAgent;
import simulator.agent.zoo.MultiEpiBac;
import simulator.agent.zoo.MultiEpisomeParam;
import simulator.reaction.kinetic.IsKineticFactor;
import utils.ExtraMath;
import utils.LogFile;
import utils.UnitConverter;
import utils.XMLParser;

/**
 * \brief Captures the fitness cost associated with the carriage of a plasmid
 * 
 * This class deals with the fitness cost associated with the carriage of a plasmid. A cell carrying a plasmid will have its biomass 
 * yield reduced due to the metabolic burden conferred by the plasmid, which indirectly impacts its growth rate output. Here we assume 
 * that plasmid cost decreases exponentially with the time spent in the host, until it reaches a minimum value. The assumption behind 
 * this approach is that plasmid and host coevolve. We also assume that the individuals from a species don't mutate, thus a plasmid 
 * that has evolved in a host of a certain species if transferred to another individual of the same species, will have the "evolved" 
 * cost for its new recipient.
 * 
 * @author SoniaMartins
 *
 */
public class ReactionGrowthFitness extends Reaction{

	/**
	 * Serial version used for the serialisation of the class
	 */
	private static final long serialVersionUID = 1L;

	/**
	 * Maximum rate at which the reaction may proceed
	 */
	private double            _muMax;
	
	/**
	 * KineticFactor mark-ups define multiplicative factors that affect the reaction rate and decrease the overall rate from muMax 
	 * to something lower. There are several possible types of kinetic factors, and each may take a parameter as well as a 
	 * solute that will set the term's value. This array holds the information in the protocol file for the declared kinetic factor
	 */
	private IsKineticFactor[] _kineticFactor;
	
	/**
	 * A list of the solutes responsible for each kinetic factor. I.e. the solutes which affect this reaction. 
	 * */
	private int[]             _soluteFactor;

	/**
	 * Used to iterate through XML tags that declare this reaction in the protocol file
	 */
	private static int        paramIndex;
	
	/**
	 * Temporary store of values retrieved from the XML protocol file
	 */
	private static double     value;
	
	/**
	 * Marginal rate of reaction matrix
	 */
	private double[]          marginalMu;
	
	/**
	 * Used to calculate diff uptake rate of solute
	 */
	private Double[] marginalDiffMu;
	
	/**
	 * Holds the unit of the parameter declared in the XML protocol file
	 */
	private StringBuffer      unit;

	/**
	 * \brief Initialises the reaction by setting relevant parameters to values contained in the simulation protocol file
	 * 
	 * Initialises the reaction by setting relevant parameters to values contained in the simulation protocol file
	 * 
	 * @param aSim	The simulation object used to simulate the conditions specified in the protocol file
	 * @param xmlRoot	The XML object containing the definition of one reaction in the protocol file
	 * @see Simulator.createReaction()
	 */
	@Override
	public void init(Simulator aSim, XMLParser xmlRoot) {

		// Call the init of the parent class (populate yield arrays)
		super.init(aSim, xmlRoot);

		// Create the kinetic factors __________________________________________

		// Build the array of different multiplicative limiting expressions
		_kineticFactor = new IsKineticFactor[xmlRoot.getChildren("kineticFactor").size()];
		_soluteFactor = new int[_kineticFactor.length];
		marginalMu = new double[_kineticFactor.length];
		marginalDiffMu = ExtraMath.newDoubleArray(_kineticFactor.length);

		// muMax is the first factor
		unit = new StringBuffer("");
		value = xmlRoot.getParamDbl("muMax", unit);
		_muMax = value*UnitConverter.time(unit.toString());

		int iFactor = 0;
		int iSolute;
		try
		{
			for (Element aChild : xmlRoot.getChildren("kineticFactor")) {
				iSolute = aSim.getSoluteIndex(aChild.getAttributeValue("solute"));

				// Create and initialise the instance
				_kineticFactor[iFactor] = (IsKineticFactor) (new XMLParser(aChild))
				.instanceCreator("simulator.reaction.kinetic");
				_kineticFactor[iFactor].init(aChild);
				_soluteFactor[iFactor] = iSolute;
				iFactor++;
			}

			_kineticParam = ExtraMath.newDoubleArray(getTotalParam());
			_kineticParam[0] = _muMax;

			paramIndex = 1;
			iFactor = 0;
			for (Element aChild : xmlRoot.getChildren("kineticFactor")) {
				iSolute = aSim.getSoluteIndex(aChild.getAttributeValue("solute"));

				// Populate the table collecting all kinetic parameters of this
				// reaction term
				_kineticFactor[iFactor].initFromAgent(aChild, _kineticParam, paramIndex);
				paramIndex += _kineticFactor[iFactor].nParam;
				iFactor++;
			}
		}
		catch (Exception e)
		{
			LogFile.writeError(e, "ReactionFactor.init()");
		}
	}

	/**
	 * \brief Use the reaction class to fill the parameters fields of the agent
	 * 
	 * Use the reaction class to fill the parameters fields of the agent. Uses information in the agent and protocol file to achieve this
	 * 
	 * @param anAgent	The ActiveAgent which parameters are being populated
	 * @param aSim	The simulation object used to simulate the conditions specified in the protocol file
	 * @param aReactionRoot	The XML object containing the definition of one reaction in the protocol file
	 * @see Simulator.createReaction()
	 */
	@Override
	public void initFromAgent(ActiveAgent anAgent, Simulator aSim, XMLParser aReactionRoot) {
		// Call the init of the parent class (populate yield arrays)
		super.initFromAgent(anAgent, aSim, aReactionRoot);

		anAgent.reactionKinetic[reactionIndex] = ExtraMath.newDoubleArray(getTotalParam());

		// Set muMax
		unit = new StringBuffer("");
		value = aReactionRoot.getParamSuchDbl("kinetic", "muMax", unit);
		double muMax = value*UnitConverter.time(unit.toString());
		anAgent.reactionKinetic[reactionIndex][0] = muMax;

		// Set parameters for each kinetic factor
		paramIndex = 1;
		for (Element aChild : aReactionRoot.getChildren("kineticFactor")) {
			int iSolute = aSim.getSoluteIndex(aChild.getAttributeValue("solute"));
			_kineticFactor[iSolute].initFromAgent(aChild, anAgent.reactionKinetic[reactionIndex],
					paramIndex);
			paramIndex += _kineticFactor[iSolute].nParam;
		}
	}

	/**
	 * \brief Return the total number of parameters needed to describe the kinetic of this reaction (muMax included)
	 * 
	 * Return the total number of parameters needed to describe the kinetic of this reaction (muMax included)
	 * 
	 * @return Integer stating the total number of parameters needed to describe the kinetic
	 */
	public int getTotalParam() {
		// Sum the number of parameters of each kinetic factor
		int totalParam = 1;
		for (int iFactor = 0; iFactor<_kineticFactor.length; iFactor++) {
			if (_kineticFactor[iFactor]==null) continue;
			totalParam += _kineticFactor[iFactor].nParam;
		}
		return totalParam;
	}

	/**
	 * \brief Update the Marginal Mu data matrix
	 * 
	 * Update the Marginal Mu data matrix
	 * 
	 * @param s	Temporary container for solute concentration 
	 */
<<<<<<< HEAD
	public void updateMarginalMu(Double[] s)
	{
=======
	@Override
	public void updateMarginalMu(double[] s) {
>>>>>>> 3408da98
		int soluteIndex;
		for (int iFactor = 0; iFactor < _soluteFactor.length; iFactor++)
		{
			soluteIndex = _soluteFactor[iFactor];
			if (soluteIndex==-1)
				marginalMu[iFactor] = _kineticFactor[iFactor].kineticValue(0.0);
			else
				marginalMu[iFactor] = _kineticFactor[iFactor]
				                                     .kineticValue(s[_soluteFactor[iFactor]]);
		}
	}


	/**
	 * \brief Update the array of uptake rates and the array of its derivative. Based on default values of parameters. Unit is fg.h-1
	 * 
	 * Update the array of uptake rates and the array of its derivative. Based on default values of parameters. Unit is fg.h-1
	 * 
	 * @param s	The concentration of solute locally observed
	 * @param mass	Mass of the catalyst (cell...)
	 * @param tdel	Time
	 */
<<<<<<< HEAD
	public void computeUptakeRate(Double[] s, Double mass, Double tdel)
	{
=======
	@Override
	public void computeUptakeRate(double[] s, double mass, double tdel) {

>>>>>>> 3408da98
		// First compute specific rate
		computeSpecificGrowthRate(s);
		// Now compute uptake rate
		if(Simulator.isChemostat)
		{
			// TODO Rob 31 Jul 2014: Does this ever get called? Solver_chemostat doesn't seem to use it.
			// (tdel*mass*Dil) is very strange
			for (int iSolute : _mySoluteIndex)
				_uptakeRate[iSolute] = (tdel*mass*Dil) + (mass *_specRate*_soluteYield[iSolute] ) ;
			int iSolute;
			for (int i = 0; i<_soluteFactor.length; i++)
			{
				iSolute = _soluteFactor[i];
				if(iSolute!=-1)	
					_diffUptakeRate[iSolute] =(tdel*mass*Dil) + (mass*marginalDiffMu[i]*_soluteYield[iSolute])  ;	
			}
		}
		else
		{
			for (int iSolute : _mySoluteIndex)
				_uptakeRate[iSolute] = mass*_specRate*_soluteYield[iSolute];
			int iSolute;
			for (int i = 0; i<_soluteFactor.length; i++)
			{
				iSolute = _soluteFactor[i];
				if(iSolute!=-1)
					_diffUptakeRate[iSolute] = mass*marginalDiffMu[i]*_soluteYield[iSolute];
			}
		}
	}
	
	/**
	 * \brief Compute the specific growth rate
	 * 
	 * Compute the specific growth rate. Don't forget to update marginalMu before calling this! 
	 * 
	 * @param s	Temporary container for solute concentration 
	 * @return	The specific growth rate
	 */
<<<<<<< HEAD
	public Double computeSpecRate(Double[] s)
	{
		Double specRate = _muMax;
=======
	@Override
	public double computeSpecRate(double[] s) {
		double specRate = _muMax;

>>>>>>> 3408da98
		for (int iFactor = 0; iFactor<_soluteFactor.length; iFactor++)
			specRate *= marginalMu[iFactor];
		return specRate;
	}

	/**
	 * \brief Compute specific growth rate in function to concentrations sent
	 * 
	 * Compute specific growth rate in function to concentrations sent
	 * 
	 * @param s	Array of solute concentration
	 */
<<<<<<< HEAD
	public void computeSpecificGrowthRate(Double[] s)
	{
=======
	@Override
	public void computeSpecificGrowthRate(double[] s) {
>>>>>>> 3408da98
		_specRate = _muMax;
		int soluteIndex;
		for (int iFactor = 0; iFactor<_soluteFactor.length; iFactor++)
		{
			soluteIndex = _soluteFactor[iFactor];
			if (soluteIndex==-1)
			{
				marginalMu[iFactor] = _kineticFactor[iFactor].kineticValue(0.0);
				marginalDiffMu[iFactor] = _muMax*_kineticFactor[iFactor].kineticDiff(0.0);
			}
			else
			{
				marginalMu[iFactor] = _kineticFactor[iFactor]
				                                     .kineticValue(s[_soluteFactor[iFactor]]);
				marginalDiffMu[iFactor] = _muMax
				*_kineticFactor[iFactor].kineticDiff(s[_soluteFactor[iFactor]]);
			}
		}

		for (int iFactor = 0; iFactor<_soluteFactor.length; iFactor++)
		{
			_specRate *= marginalMu[iFactor];
			for (int jFactor = 0; jFactor<_soluteFactor.length; jFactor++)
			{
				if (jFactor!=iFactor)
					marginalDiffMu[jFactor] *= marginalMu[iFactor];
			}
		}
	}


	/**
	 * \brief Return the marginalDiffMu array
	 * 
	 * Return the marginalDiffMu array. Rob (25/8/2011): added this so that Reaction.applyChemostatReaction() can see marginalDiffMu
	 * 
	 * @return	marginalDiffMu array
	 */
	public Double[] getMarginalDiffMu() 
	{
		return marginalDiffMu;
	}
	
	/**
	 * \brief Calculate the rate of change of each uptake rate with respect to each solute. Returned as a matrix
	 * 
	 * Calculate the rate of change of each uptake rate with respect to each solute. Returned as a matrix
	 * 
	 * @param S	Temporary container for solute concentration
	 * @param biomass	Total particle mass in the system which catalyses this reaction
	 * @return Matrix containing rate of change of each uptake rate with respect to each solute
	 */ 
<<<<<<< HEAD
	public Matrix calcdMUdS(Matrix S, Double biomass)
	{
		Matrix dMUdY = new Matrix (nSolute, nSolute, 0.0);
		try
		{
			// No need to initialise this with ExtraMath.newDoubleArray(nI)
			Double[] s = new Double[nSolute];
=======
	@Override
	public Matrix calcdMUdS(Matrix S, double biomass) {
		Matrix dMUdY = new Matrix (nSolute, nSolute, 0);

		try {
			double[] s = new double[nSolute];

>>>>>>> 3408da98
			for (int i = 0; i < nSolute; i++)
				s[i] = S.get(i, 0);
			
			updateMarginalMu(s);
			marginalDiffMu = computeMarginalDiffMu(s);

			int iSol, jSol;
			// The affecting solute
			for (int iFactor = 0; iFactor < _kineticFactor.length; iFactor++)
			{
				iSol = _soluteFactor[iFactor];
				if (iSol > -1)
				{
					// The affected solute
					for (int jIndex = 0; jIndex < _mySoluteIndex.length; jIndex++)
					{
						jSol = _mySoluteIndex[jIndex];
						dMUdY.set(jSol, iSol, marginalDiffMu[iFactor]*_soluteYield[jSol]);
					}
				}
			}
			dMUdY.timesEquals(biomass);
		}
		catch (Exception e)
		{
			LogFile.writeError(e, "ReactionFactorWithConstant.calcdMUdS()");
		}
		return dMUdY;
	}

	/**
	 * \brief Calculate the rate of change of each uptake rate with respect to time.
	 * 
	 * dMUdT = catalyticBiomass*specificGrowthRate*soluteYield.
	 * 
	 * @param S	Temporary container for solute concentration.
	 * @param biomass	Total particle mass in the system which catalyses this reaction.
	 * @return Matrix containing rate of change of each uptake rate with respect to time.
	 */ 
<<<<<<< HEAD
	public Matrix calcdMUdT(Matrix S, Double biomass)
	{
		Matrix dMUdT = new Matrix(nSolute, 1, 0.0);
		try
		{
			// No need to initialise this with ExtraMath.newDoubleArray(nI)
			Double[] s = new Double[nSolute];
			for (int i = 0; i < nSolute; i++)
			{
=======
	@Override
	public Matrix calcdMUdT(Matrix S, double biomass) {
		Matrix dMUdT = new Matrix(nSolute, 1, 0);

		try {
			double[] s = new double[nSolute];

			for (int i = 0; i < nSolute; i++) {
>>>>>>> 3408da98
				s[i] = S.get(i,0);
				dMUdT.set(i, 0, _soluteYield[i]);
			}
			updateMarginalMu(s);
			_specRate = computeSpecRate(s);
			dMUdT.timesEquals(_specRate*biomass);
		}
		catch (Exception e)
		{
			LogFile.writeError(e, "ReactionFactorWithConstant.calcdMUdT()");
		}
		return dMUdT;
	}

	/**
	 * \brief Compute the marginal difference array
	 * 
	 * Compute the marginal difference array. Don't forget to update marginalMu before calling this! 
	 * 
	 * @param s	Temporary container for solute concentration 
	 * @return Marginal diff array
	 */
<<<<<<< HEAD
	public Double[] computeMarginalDiffMu(Double[] s)
	{
=======
	@Override
	public double[] computeMarginalDiffMu(double[] s) {
>>>>>>> 3408da98
		int soluteIndex;
		for (int iFactor = 0; iFactor < _soluteFactor.length; iFactor++)
		{
			soluteIndex = _soluteFactor[iFactor];
			if (soluteIndex==-1)
				marginalMu[iFactor] = _kineticFactor[iFactor].kineticValue(0.0);
			else
			{
				marginalDiffMu[iFactor] = _muMax
				*_kineticFactor[iFactor].kineticDiff(s[_soluteFactor[iFactor]]);
			}
			for (int jFactor = 0; jFactor < _soluteFactor.length; jFactor++)
			{
				if (jFactor!=iFactor)
					marginalDiffMu[jFactor] *= marginalMu[iFactor];
			}
		}
		return marginalDiffMu;
	}
	
	/* __________________ Methods called by the agents ___________________ */
	
	/**
	 * TODO Check that plFitness should be initialised as 0 rather than as 1
	 * 
	 * @param anAgent
	 * @return the marginal growth rate (i.e the specific growth rate times the
	 * mass of the particle which is mediating this reaction)
	 */
<<<<<<< HEAD
	public Double computeMassGrowthRate(ActiveAgent anAgent)
	{
		Double plFitness = 0.0;
		for (Double cost : setYield(anAgent))
			plFitness -= cost;
		
=======
	@Override
	public double computeMassGrowthRate(ActiveAgent anAgent) {

		ArrayList<Double> costs = new ArrayList<Double>();
		costs = setYield(anAgent);

		double plFitness=0;
		for (int i=0; i<costs.size(); i++)
			plFitness -= costs.get(i);

>>>>>>> 3408da98
		//computing _specRate
		computeSpecificGrowthRate(anAgent);
		
		return _specRate * plFitness * anAgent.getParticleMass(_catalystIndex);
	}

<<<<<<< HEAD
	public Double computeSpecGrowthRate(ActiveAgent anAgent)
	{
		Double plFitness = 1.0;
		for (Double cost : setYield(anAgent))
			plFitness -= cost;
		
=======
	@Override
	public double computeSpecGrowthRate(ActiveAgent anAgent) {
		ArrayList<Double> costs = new ArrayList<Double>();
		costs = setYield(anAgent);

		double plFitness = 1;
		for (int i=0; i<costs.size(); i++)
			plFitness -= costs.get(i);

>>>>>>> 3408da98
		//computing _specRate
		computeSpecificGrowthRate(anAgent);
		
		return _specRate*plFitness;
	}
	
	/**
	 * Compute specific growth rate in function to concentrations sent.
	 * 
	 * @param s Double[] array of solute concentrations.
	 * @param anAgent Parameters used are those defined for THIS agent
	 */
<<<<<<< HEAD
	public void computeSpecificGrowthRate(Double[] s, ActiveAgent anAgent)
	{
		Double[] kineticParam = anAgent.reactionKinetic[reactionIndex];
		
=======
	@Override
	public void computeSpecificGrowthRate(double[] s, ActiveAgent anAgent) {
		double[] kineticParam = anAgent.reactionKinetic[reactionIndex];

>>>>>>> 3408da98
		// First multiplier is muMax
		_specRate = kineticParam[0];
		paramIndex = 1;
		
		// Compute contribution of each limiting solute
		for (int iFactor = 0; iFactor<_soluteFactor.length; iFactor++) {
			if (_soluteFactor[iFactor]==-1) { //meaning, if there's no such solute
				marginalMu[iFactor] = _kineticFactor[iFactor].kineticValue(0.0, kineticParam,
						paramIndex);
				marginalDiffMu[iFactor] = _muMax
				*_kineticFactor[iFactor].kineticDiff(0.0, kineticParam, paramIndex);
				paramIndex += _kineticFactor[iFactor].nParam;
			} else {
				marginalMu[iFactor] = _kineticFactor[iFactor].kineticValue(
						s[_soluteFactor[iFactor]], kineticParam, paramIndex);
				marginalDiffMu[iFactor] = _muMax
				*_kineticFactor[iFactor].kineticDiff(s[_soluteFactor[iFactor]],
						kineticParam, paramIndex);
				paramIndex += _kineticFactor[iFactor].nParam;
			}
		}

		// Finalise the computation
		for (int iFactor = 0; iFactor<_soluteFactor.length; iFactor++) {
			_specRate *= marginalMu[iFactor];
			for (int jFactor = 0; jFactor<_soluteFactor.length; jFactor++) {
				if (jFactor!=iFactor) marginalDiffMu[jFactor] *= marginalMu[iFactor];
			}
		}
	}

	/**
	 * \brief Return the specific reaction rate for a given agent
	 * 
	 * Return the specific reaction rate for a given agent
	 * 
	 * @param anAgent	Agent to use to determine solute concentration and calculate reaction rate
	 * @see ActiveAgent.grow()
	 * @see Episome.computeRate(EpiBac)
	 */
<<<<<<< HEAD
	public void computeSpecificGrowthRate(ActiveAgent anAgent)
	{
=======
	@Override
	public void computeSpecificGrowthRate(ActiveAgent anAgent) {

		// Build the array of concentration seen by the agent
>>>>>>> 3408da98
		computeSpecificGrowthRate(readConcentrationSeen(anAgent, _soluteList), anAgent);
	}

	/**
	 * Sonia
	 * Here we calculate the fitness cost of each of the plasmid types the host carries. For that we need
	 * the time the plasmid has spent in this cell since its reception or creation (for that we created a specific
	 * field for the plasmid: timeSpentInHost).
	 * @param anAgent
	 */

	public ArrayList<Double> setYield(ActiveAgent anAgent)
	{
		Double plCopyNum, initialCost, rateDec, basalCost, plCost, timeSpentInHost;
		ArrayList<Double> plTotalCosts = new ArrayList<Double>();
		
		if(anAgent instanceof MultiEpiBac)
		{	
			MultiEpiBac anEpiBac = (MultiEpiBac) anAgent;
			//System.out.println("plasmid list size " + anEpiBac._plasmidHosted.size());
			if(anEpiBac.plasmidHosted.size() > 0)
			{	
				for (int pl=0; pl< anEpiBac.plasmidHosted.size(); pl++)
				{
					MultiEpisomeParam plParam = anEpiBac.plasmidHosted.get(pl).getSpeciesParam();
					initialCost = plParam.initialCost;
					//System.out.println("plasmidCost is " + initialCost);
					rateDec = plParam.rateDec;
					basalCost = plParam.basalCost;
					plCopyNum = anEpiBac.plasmidHosted.get(pl)._nCopy;
					timeSpentInHost = SimTimer.getCurrentTime()-anEpiBac.plasmidHosted.get(pl).timeSpentInHost;
					//sonia: the cost of a plasmid increases additively as its copy number goes up
					plCost = (initialCost*(Math.exp((-(rateDec*timeSpentInHost))))+ basalCost)*plCopyNum;
					plTotalCosts.add(plCost);					
				}
			}
		}
		return plTotalCosts;	
	}
}<|MERGE_RESOLUTION|>--- conflicted
+++ resolved
@@ -1,656 +1,576 @@
-/**
- * \package reaction
- * \brief Package of classes used to model stoichiometric and kinetic reactions in iDynoMiCS
- * 
- * Package of classes used to model stoichiometric and kinetic reactions in iDynoMiCS. This package is part of iDynoMiCS v1.2, governed by the 
- * CeCILL license under French law and abides by the rules of distribution of free software.  You can use, modify and/ or redistribute 
- * iDynoMiCS under the terms of the CeCILL license as circulated by CEA, CNRS and INRIA at the following URL  "http://www.cecill.info".
- */
-package simulator.reaction;
-
-import idyno.SimTimer;
-
-import java.util.ArrayList;
-
-import org.jdom.Element;
-
-import Jama.Matrix;
-import simulator.Simulator;
-import simulator.agent.ActiveAgent;
-import simulator.agent.zoo.MultiEpiBac;
-import simulator.agent.zoo.MultiEpisomeParam;
-import simulator.reaction.kinetic.IsKineticFactor;
-import utils.ExtraMath;
-import utils.LogFile;
-import utils.UnitConverter;
-import utils.XMLParser;
-
-/**
- * \brief Captures the fitness cost associated with the carriage of a plasmid
- * 
- * This class deals with the fitness cost associated with the carriage of a plasmid. A cell carrying a plasmid will have its biomass 
- * yield reduced due to the metabolic burden conferred by the plasmid, which indirectly impacts its growth rate output. Here we assume 
- * that plasmid cost decreases exponentially with the time spent in the host, until it reaches a minimum value. The assumption behind 
- * this approach is that plasmid and host coevolve. We also assume that the individuals from a species don't mutate, thus a plasmid 
- * that has evolved in a host of a certain species if transferred to another individual of the same species, will have the "evolved" 
- * cost for its new recipient.
- * 
- * @author SoniaMartins
- *
- */
-public class ReactionGrowthFitness extends Reaction{
-
-	/**
-	 * Serial version used for the serialisation of the class
+/**
+ * \package reaction
+ * \brief Package of classes used to model stoichiometric and kinetic reactions in iDynoMiCS
+ * 
+ * Package of classes used to model stoichiometric and kinetic reactions in iDynoMiCS. This package is part of iDynoMiCS v1.2, governed by the 
+ * CeCILL license under French law and abides by the rules of distribution of free software.  You can use, modify and/ or redistribute 
+ * iDynoMiCS under the terms of the CeCILL license as circulated by CEA, CNRS and INRIA at the following URL  "http://www.cecill.info".
+ */
+package simulator.reaction;
+
+import idyno.SimTimer;
+
+import java.util.ArrayList;
+
+import org.jdom.Element;
+
+import Jama.Matrix;
+import simulator.Simulator;
+import simulator.agent.ActiveAgent;
+import simulator.agent.zoo.MultiEpiBac;
+import simulator.agent.zoo.MultiEpisomeParam;
+import simulator.reaction.kinetic.IsKineticFactor;
+import utils.ExtraMath;
+import utils.LogFile;
+import utils.UnitConverter;
+import utils.XMLParser;
+
+/**
+ * \brief Captures the fitness cost associated with the carriage of a plasmid
+ * 
+ * This class deals with the fitness cost associated with the carriage of a plasmid. A cell carrying a plasmid will have its biomass 
+ * yield reduced due to the metabolic burden conferred by the plasmid, which indirectly impacts its growth rate output. Here we assume 
+ * that plasmid cost decreases exponentially with the time spent in the host, until it reaches a minimum value. The assumption behind 
+ * this approach is that plasmid and host coevolve. We also assume that the individuals from a species don't mutate, thus a plasmid 
+ * that has evolved in a host of a certain species if transferred to another individual of the same species, will have the "evolved" 
+ * cost for its new recipient.
+ * 
+ * @author SoniaMartins
+ *
+ */
+public class ReactionGrowthFitness extends Reaction{
+
+	/**
+	 * Serial version used for the serialisation of the class
+	 */
+	private static final long serialVersionUID = 1L;
+
+	/**
+	 * Maximum rate at which the reaction may proceed
+	 */
+	private double            _muMax;
+	
+	/**
+	 * KineticFactor mark-ups define multiplicative factors that affect the reaction rate and decrease the overall rate from muMax 
+	 * to something lower. There are several possible types of kinetic factors, and each may take a parameter as well as a 
+	 * solute that will set the term's value. This array holds the information in the protocol file for the declared kinetic factor
+	 */
+	private IsKineticFactor[] _kineticFactor;
+	
+	/**
+	 * A list of the solutes responsible for each kinetic factor. I.e. the solutes which affect this reaction. 
+	 * */
+	private int[]             _soluteFactor;
+
+	/**
+	 * Used to iterate through XML tags that declare this reaction in the protocol file
+	 */
+	private static int        paramIndex;
+	
+	/**
+	 * Temporary store of values retrieved from the XML protocol file
+	 */
+	private static double     value;
+	
+	/**
+	 * Marginal rate of reaction matrix
+	 */
+	private double[]          marginalMu;
+	
+	/**
+	 * Used to calculate diff uptake rate of solute
+	 */
+	private Double[] marginalDiffMu;
+	
+	/**
+	 * Holds the unit of the parameter declared in the XML protocol file
+	 */
+	private StringBuffer      unit;
+
+	/**
+	 * \brief Initialises the reaction by setting relevant parameters to values contained in the simulation protocol file
+	 * 
+	 * Initialises the reaction by setting relevant parameters to values contained in the simulation protocol file
+	 * 
+	 * @param aSim	The simulation object used to simulate the conditions specified in the protocol file
+	 * @param xmlRoot	The XML object containing the definition of one reaction in the protocol file
+	 * @see Simulator.createReaction()
+	 */
+	@Override
+	public void init(Simulator aSim, XMLParser xmlRoot) {
+
+		// Call the init of the parent class (populate yield arrays)
+		super.init(aSim, xmlRoot);
+
+		// Create the kinetic factors __________________________________________
+
+		// Build the array of different multiplicative limiting expressions
+		_kineticFactor = new IsKineticFactor[xmlRoot.getChildren("kineticFactor").size()];
+		_soluteFactor = new int[_kineticFactor.length];
+		marginalMu = new double[_kineticFactor.length];
+		marginalDiffMu = ExtraMath.newDoubleArray(_kineticFactor.length);
+
+		// muMax is the first factor
+		unit = new StringBuffer("");
+		value = xmlRoot.getParamDbl("muMax", unit);
+		_muMax = value*UnitConverter.time(unit.toString());
+
+		int iFactor = 0;
+		int iSolute;
+		try
+		{
+			for (Element aChild : xmlRoot.getChildren("kineticFactor")) {
+				iSolute = aSim.getSoluteIndex(aChild.getAttributeValue("solute"));
+
+				// Create and initialise the instance
+				_kineticFactor[iFactor] = (IsKineticFactor) (new XMLParser(aChild))
+				.instanceCreator("simulator.reaction.kinetic");
+				_kineticFactor[iFactor].init(aChild);
+				_soluteFactor[iFactor] = iSolute;
+				iFactor++;
+			}
+
+			_kineticParam = ExtraMath.newDoubleArray(getTotalParam());
+			_kineticParam[0] = _muMax;
+
+			paramIndex = 1;
+			iFactor = 0;
+			for (Element aChild : xmlRoot.getChildren("kineticFactor")) {
+				iSolute = aSim.getSoluteIndex(aChild.getAttributeValue("solute"));
+
+				// Populate the table collecting all kinetic parameters of this
+				// reaction term
+				_kineticFactor[iFactor].initFromAgent(aChild, _kineticParam, paramIndex);
+				paramIndex += _kineticFactor[iFactor].nParam;
+				iFactor++;
+			}
+		}
+		catch (Exception e)
+		{
+			LogFile.writeError(e, "ReactionFactor.init()");
+		}
+	}
+
+	/**
+	 * \brief Use the reaction class to fill the parameters fields of the agent
+	 * 
+	 * Use the reaction class to fill the parameters fields of the agent. Uses information in the agent and protocol file to achieve this
+	 * 
+	 * @param anAgent	The ActiveAgent which parameters are being populated
+	 * @param aSim	The simulation object used to simulate the conditions specified in the protocol file
+	 * @param aReactionRoot	The XML object containing the definition of one reaction in the protocol file
+	 * @see Simulator.createReaction()
+	 */
+	@Override
+	public void initFromAgent(ActiveAgent anAgent, Simulator aSim, XMLParser aReactionRoot) {
+		// Call the init of the parent class (populate yield arrays)
+		super.initFromAgent(anAgent, aSim, aReactionRoot);
+
+		anAgent.reactionKinetic[reactionIndex] = ExtraMath.newDoubleArray(getTotalParam());
+
+		// Set muMax
+		unit = new StringBuffer("");
+		value = aReactionRoot.getParamSuchDbl("kinetic", "muMax", unit);
+		double muMax = value*UnitConverter.time(unit.toString());
+		anAgent.reactionKinetic[reactionIndex][0] = muMax;
+
+		// Set parameters for each kinetic factor
+		paramIndex = 1;
+		for (Element aChild : aReactionRoot.getChildren("kineticFactor")) {
+			int iSolute = aSim.getSoluteIndex(aChild.getAttributeValue("solute"));
+			_kineticFactor[iSolute].initFromAgent(aChild, anAgent.reactionKinetic[reactionIndex],
+					paramIndex);
+			paramIndex += _kineticFactor[iSolute].nParam;
+		}
+	}
+
+	/**
+	 * \brief Return the total number of parameters needed to describe the kinetic of this reaction (muMax included)
+	 * 
+	 * Return the total number of parameters needed to describe the kinetic of this reaction (muMax included)
+	 * 
+	 * @return Integer stating the total number of parameters needed to describe the kinetic
+	 */
+	public int getTotalParam() {
+		// Sum the number of parameters of each kinetic factor
+		int totalParam = 1;
+		for (int iFactor = 0; iFactor<_kineticFactor.length; iFactor++) {
+			if (_kineticFactor[iFactor]==null) continue;
+			totalParam += _kineticFactor[iFactor].nParam;
+		}
+		return totalParam;
+	}
+
+	/**
+	 * \brief Update the Marginal Mu data matrix
+	 * 
+	 * Update the Marginal Mu data matrix
+	 * 
+	 * @param s	Temporary container for solute concentration 
+	 */
+	@Override
+	public void updateMarginalMu(Double[] s)
+	{
+		int soluteIndex;
+		for (int iFactor = 0; iFactor < _soluteFactor.length; iFactor++)
+		{
+			soluteIndex = _soluteFactor[iFactor];
+			if (soluteIndex==-1)
+				marginalMu[iFactor] = _kineticFactor[iFactor].kineticValue(0.0);
+			else
+				marginalMu[iFactor] = _kineticFactor[iFactor]
+				                                     .kineticValue(s[_soluteFactor[iFactor]]);
+		}
+	}
+
+
+	/**
+	 * \brief Update the array of uptake rates and the array of its derivative. Based on default values of parameters. Unit is fg.h-1
+	 * 
+	 * Update the array of uptake rates and the array of its derivative. Based on default values of parameters. Unit is fg.h-1
+	 * 
+	 * @param s	The concentration of solute locally observed
+	 * @param mass	Mass of the catalyst (cell...)
+	 * @param tdel	Time
+	 */
+	@Override
+	public void computeUptakeRate(Double[] s, Double mass, Double tdel)
+	{
+		// First compute specific rate
+		computeSpecificGrowthRate(s);
+		// Now compute uptake rate
+		if(Simulator.isChemostat)
+		{
+			// TODO Rob 31 Jul 2014: Does this ever get called? Solver_chemostat doesn't seem to use it.
+			// (tdel*mass*Dil) is very strange
+			for (int iSolute : _mySoluteIndex)
+				_uptakeRate[iSolute] = (tdel*mass*Dil) + (mass *_specRate*_soluteYield[iSolute] ) ;
+			int iSolute;
+			for (int i = 0; i<_soluteFactor.length; i++)
+			{
+				iSolute = _soluteFactor[i];
+				if(iSolute!=-1)	
+					_diffUptakeRate[iSolute] =(tdel*mass*Dil) + (mass*marginalDiffMu[i]*_soluteYield[iSolute])  ;	
+			}
+		}
+		else
+		{
+			for (int iSolute : _mySoluteIndex)
+				_uptakeRate[iSolute] = mass*_specRate*_soluteYield[iSolute];
+			int iSolute;
+			for (int i = 0; i<_soluteFactor.length; i++)
+			{
+				iSolute = _soluteFactor[i];
+				if(iSolute!=-1)
+					_diffUptakeRate[iSolute] = mass*marginalDiffMu[i]*_soluteYield[iSolute];
+			}
+		}
+	}
+	
+	/**
+	 * \brief Compute the specific growth rate
+	 * 
+	 * Compute the specific growth rate. Don't forget to update marginalMu before calling this! 
+	 * 
+	 * @param s	Temporary container for solute concentration 
+	 * @return	The specific growth rate
 	 */
-	private static final long serialVersionUID = 1L;
-
-	/**
-	 * Maximum rate at which the reaction may proceed
-	 */
-	private double            _muMax;
-	
-	/**
-	 * KineticFactor mark-ups define multiplicative factors that affect the reaction rate and decrease the overall rate from muMax 
-	 * to something lower. There are several possible types of kinetic factors, and each may take a parameter as well as a 
-	 * solute that will set the term's value. This array holds the information in the protocol file for the declared kinetic factor
-	 */
-	private IsKineticFactor[] _kineticFactor;
-	
-	/**
-	 * A list of the solutes responsible for each kinetic factor. I.e. the solutes which affect this reaction. 
-	 * */
-	private int[]             _soluteFactor;
-
-	/**
-	 * Used to iterate through XML tags that declare this reaction in the protocol file
-	 */
-	private static int        paramIndex;
-	
-	/**
-	 * Temporary store of values retrieved from the XML protocol file
-	 */
-	private static double     value;
-	
-	/**
-	 * Marginal rate of reaction matrix
-	 */
-	private double[]          marginalMu;
-	
-	/**
-	 * Used to calculate diff uptake rate of solute
-	 */
-	private Double[] marginalDiffMu;
-	
-	/**
-	 * Holds the unit of the parameter declared in the XML protocol file
-	 */
-	private StringBuffer      unit;
-
-	/**
-	 * \brief Initialises the reaction by setting relevant parameters to values contained in the simulation protocol file
-	 * 
-	 * Initialises the reaction by setting relevant parameters to values contained in the simulation protocol file
-	 * 
-	 * @param aSim	The simulation object used to simulate the conditions specified in the protocol file
-	 * @param xmlRoot	The XML object containing the definition of one reaction in the protocol file
-	 * @see Simulator.createReaction()
-	 */
-	@Override
-	public void init(Simulator aSim, XMLParser xmlRoot) {
-
-		// Call the init of the parent class (populate yield arrays)
-		super.init(aSim, xmlRoot);
-
-		// Create the kinetic factors __________________________________________
-
-		// Build the array of different multiplicative limiting expressions
-		_kineticFactor = new IsKineticFactor[xmlRoot.getChildren("kineticFactor").size()];
-		_soluteFactor = new int[_kineticFactor.length];
-		marginalMu = new double[_kineticFactor.length];
-		marginalDiffMu = ExtraMath.newDoubleArray(_kineticFactor.length);
-
-		// muMax is the first factor
-		unit = new StringBuffer("");
-		value = xmlRoot.getParamDbl("muMax", unit);
-		_muMax = value*UnitConverter.time(unit.toString());
-
-		int iFactor = 0;
-		int iSolute;
-		try
-		{
-			for (Element aChild : xmlRoot.getChildren("kineticFactor")) {
-				iSolute = aSim.getSoluteIndex(aChild.getAttributeValue("solute"));
-
-				// Create and initialise the instance
-				_kineticFactor[iFactor] = (IsKineticFactor) (new XMLParser(aChild))
-				.instanceCreator("simulator.reaction.kinetic");
-				_kineticFactor[iFactor].init(aChild);
-				_soluteFactor[iFactor] = iSolute;
-				iFactor++;
-			}
-
-			_kineticParam = ExtraMath.newDoubleArray(getTotalParam());
-			_kineticParam[0] = _muMax;
-
-			paramIndex = 1;
-			iFactor = 0;
-			for (Element aChild : xmlRoot.getChildren("kineticFactor")) {
-				iSolute = aSim.getSoluteIndex(aChild.getAttributeValue("solute"));
-
-				// Populate the table collecting all kinetic parameters of this
-				// reaction term
-				_kineticFactor[iFactor].initFromAgent(aChild, _kineticParam, paramIndex);
-				paramIndex += _kineticFactor[iFactor].nParam;
-				iFactor++;
-			}
-		}
-		catch (Exception e)
-		{
-			LogFile.writeError(e, "ReactionFactor.init()");
-		}
-	}
-
-	/**
-	 * \brief Use the reaction class to fill the parameters fields of the agent
-	 * 
-	 * Use the reaction class to fill the parameters fields of the agent. Uses information in the agent and protocol file to achieve this
-	 * 
-	 * @param anAgent	The ActiveAgent which parameters are being populated
-	 * @param aSim	The simulation object used to simulate the conditions specified in the protocol file
-	 * @param aReactionRoot	The XML object containing the definition of one reaction in the protocol file
-	 * @see Simulator.createReaction()
-	 */
-	@Override
-	public void initFromAgent(ActiveAgent anAgent, Simulator aSim, XMLParser aReactionRoot) {
-		// Call the init of the parent class (populate yield arrays)
-		super.initFromAgent(anAgent, aSim, aReactionRoot);
-
-		anAgent.reactionKinetic[reactionIndex] = ExtraMath.newDoubleArray(getTotalParam());
-
-		// Set muMax
-		unit = new StringBuffer("");
-		value = aReactionRoot.getParamSuchDbl("kinetic", "muMax", unit);
-		double muMax = value*UnitConverter.time(unit.toString());
-		anAgent.reactionKinetic[reactionIndex][0] = muMax;
-
-		// Set parameters for each kinetic factor
-		paramIndex = 1;
-		for (Element aChild : aReactionRoot.getChildren("kineticFactor")) {
-			int iSolute = aSim.getSoluteIndex(aChild.getAttributeValue("solute"));
-			_kineticFactor[iSolute].initFromAgent(aChild, anAgent.reactionKinetic[reactionIndex],
-					paramIndex);
-			paramIndex += _kineticFactor[iSolute].nParam;
-		}
-	}
-
-	/**
-	 * \brief Return the total number of parameters needed to describe the kinetic of this reaction (muMax included)
-	 * 
-	 * Return the total number of parameters needed to describe the kinetic of this reaction (muMax included)
-	 * 
-	 * @return Integer stating the total number of parameters needed to describe the kinetic
-	 */
-	public int getTotalParam() {
-		// Sum the number of parameters of each kinetic factor
-		int totalParam = 1;
-		for (int iFactor = 0; iFactor<_kineticFactor.length; iFactor++) {
-			if (_kineticFactor[iFactor]==null) continue;
-			totalParam += _kineticFactor[iFactor].nParam;
-		}
-		return totalParam;
-	}
-
-	/**
-	 * \brief Update the Marginal Mu data matrix
-	 * 
-	 * Update the Marginal Mu data matrix
-	 * 
-	 * @param s	Temporary container for solute concentration 
-	 */
-<<<<<<< HEAD
-	public void updateMarginalMu(Double[] s)
+	public Double computeSpecRate(Double[] s)
+	{
+		Double specRate = _muMax;
+		for (int iFactor = 0; iFactor<_soluteFactor.length; iFactor++)
+			specRate *= marginalMu[iFactor];
+		return specRate;
+	}
+
+	/**
+	 * \brief Compute specific growth rate in function to concentrations sent
+	 * 
+	 * Compute specific growth rate in function to concentrations sent
+	 * 
+	 * @param s	Array of solute concentration
+	 */
+	@Override
+	public void computeSpecificGrowthRate(Double[] s)
 	{
-=======
-	@Override
-	public void updateMarginalMu(double[] s) {
->>>>>>> 3408da98
-		int soluteIndex;
-		for (int iFactor = 0; iFactor < _soluteFactor.length; iFactor++)
-		{
-			soluteIndex = _soluteFactor[iFactor];
-			if (soluteIndex==-1)
-				marginalMu[iFactor] = _kineticFactor[iFactor].kineticValue(0.0);
-			else
-				marginalMu[iFactor] = _kineticFactor[iFactor]
-				                                     .kineticValue(s[_soluteFactor[iFactor]]);
-		}
-	}
-
-
-	/**
-	 * \brief Update the array of uptake rates and the array of its derivative. Based on default values of parameters. Unit is fg.h-1
-	 * 
-	 * Update the array of uptake rates and the array of its derivative. Based on default values of parameters. Unit is fg.h-1
-	 * 
-	 * @param s	The concentration of solute locally observed
-	 * @param mass	Mass of the catalyst (cell...)
-	 * @param tdel	Time
-	 */
-<<<<<<< HEAD
-	public void computeUptakeRate(Double[] s, Double mass, Double tdel)
+		_specRate = _muMax;
+		int soluteIndex;
+		for (int iFactor = 0; iFactor<_soluteFactor.length; iFactor++)
+		{
+			soluteIndex = _soluteFactor[iFactor];
+			if (soluteIndex==-1)
+			{
+				marginalMu[iFactor] = _kineticFactor[iFactor].kineticValue(0.0);
+				marginalDiffMu[iFactor] = _muMax*_kineticFactor[iFactor].kineticDiff(0.0);
+			}
+			else
+			{
+				marginalMu[iFactor] = _kineticFactor[iFactor]
+				                                     .kineticValue(s[_soluteFactor[iFactor]]);
+				marginalDiffMu[iFactor] = _muMax
+				*_kineticFactor[iFactor].kineticDiff(s[_soluteFactor[iFactor]]);
+			}
+		}
+
+		for (int iFactor = 0; iFactor<_soluteFactor.length; iFactor++)
+		{
+			_specRate *= marginalMu[iFactor];
+			for (int jFactor = 0; jFactor<_soluteFactor.length; jFactor++)
+			{
+				if (jFactor!=iFactor)
+					marginalDiffMu[jFactor] *= marginalMu[iFactor];
+			}
+		}
+	}
+
+
+	/**
+	 * \brief Return the marginalDiffMu array
+	 * 
+	 * Return the marginalDiffMu array. Rob (25/8/2011): added this so that Reaction.applyChemostatReaction() can see marginalDiffMu
+	 * 
+	 * @return	marginalDiffMu array
+	 */
+	public Double[] getMarginalDiffMu() 
+	{
+		return marginalDiffMu;
+	}
+	
+	/**
+	 * \brief Calculate the rate of change of each uptake rate with respect to each solute. Returned as a matrix
+	 * 
+	 * Calculate the rate of change of each uptake rate with respect to each solute. Returned as a matrix
+	 * 
+	 * @param S	Temporary container for solute concentration
+	 * @param biomass	Total particle mass in the system which catalyses this reaction
+	 * @return Matrix containing rate of change of each uptake rate with respect to each solute
+	 */ 
+	@Override
+	public Matrix calcdMUdS(Matrix S, Double biomass)
+	{
+		Matrix dMUdY = new Matrix (nSolute, nSolute, 0.0);
+		try
+		{
+			// No need to initialise this with ExtraMath.newDoubleArray(nI)
+			Double[] s = new Double[nSolute];
+			for (int i = 0; i < nSolute; i++)
+				s[i] = S.get(i, 0);
+			
+			updateMarginalMu(s);
+			marginalDiffMu = computeMarginalDiffMu(s);
+
+			int iSol, jSol;
+			// The affecting solute
+			for (int iFactor = 0; iFactor < _kineticFactor.length; iFactor++)
+			{
+				iSol = _soluteFactor[iFactor];
+				if (iSol > -1)
+				{
+					// The affected solute
+					for (int jIndex = 0; jIndex < _mySoluteIndex.length; jIndex++)
+					{
+						jSol = _mySoluteIndex[jIndex];
+						dMUdY.set(jSol, iSol, marginalDiffMu[iFactor]*_soluteYield[jSol]);
+					}
+				}
+			}
+			dMUdY.timesEquals(biomass);
+		}
+		catch (Exception e)
+		{
+			LogFile.writeError(e, "ReactionFactorWithConstant.calcdMUdS()");
+		}
+		return dMUdY;
+	}
+
+	/**
+	 * \brief Calculate the rate of change of each uptake rate with respect to time.
+	 * 
+	 * dMUdT = catalyticBiomass*specificGrowthRate*soluteYield.
+	 * 
+	 * @param S	Temporary container for solute concentration.
+	 * @param biomass	Total particle mass in the system which catalyses this reaction.
+	 * @return Matrix containing rate of change of each uptake rate with respect to time.
+	 */ 
+	@Override
+	public Matrix calcdMUdT(Matrix S, Double biomass)
+	{
+		Matrix dMUdT = new Matrix(nSolute, 1, 0.0);
+		try
+		{
+			// No need to initialise this with ExtraMath.newDoubleArray(nI)
+			Double[] s = new Double[nSolute];
+			for (int i = 0; i < nSolute; i++)
+			{
+				s[i] = S.get(i,0);
+				dMUdT.set(i, 0, _soluteYield[i]);
+			}
+			updateMarginalMu(s);
+			_specRate = computeSpecRate(s);
+			dMUdT.timesEquals(_specRate*biomass);
+		}
+		catch (Exception e)
+		{
+			LogFile.writeError(e, "ReactionFactorWithConstant.calcdMUdT()");
+		}
+		return dMUdT;
+	}
+
+	/**
+	 * \brief Compute the marginal difference array
+	 * 
+	 * Compute the marginal difference array. Don't forget to update marginalMu before calling this! 
+	 * 
+	 * @param s	Temporary container for solute concentration 
+	 * @return Marginal diff array
+	 */
+	@Override
+	public Double[] computeMarginalDiffMu(Double[] s)
 	{
-=======
-	@Override
-	public void computeUptakeRate(double[] s, double mass, double tdel) {
-
->>>>>>> 3408da98
-		// First compute specific rate
-		computeSpecificGrowthRate(s);
-		// Now compute uptake rate
-		if(Simulator.isChemostat)
-		{
-			// TODO Rob 31 Jul 2014: Does this ever get called? Solver_chemostat doesn't seem to use it.
-			// (tdel*mass*Dil) is very strange
-			for (int iSolute : _mySoluteIndex)
-				_uptakeRate[iSolute] = (tdel*mass*Dil) + (mass *_specRate*_soluteYield[iSolute] ) ;
-			int iSolute;
-			for (int i = 0; i<_soluteFactor.length; i++)
-			{
-				iSolute = _soluteFactor[i];
-				if(iSolute!=-1)	
-					_diffUptakeRate[iSolute] =(tdel*mass*Dil) + (mass*marginalDiffMu[i]*_soluteYield[iSolute])  ;	
-			}
-		}
-		else
-		{
-			for (int iSolute : _mySoluteIndex)
-				_uptakeRate[iSolute] = mass*_specRate*_soluteYield[iSolute];
-			int iSolute;
-			for (int i = 0; i<_soluteFactor.length; i++)
-			{
-				iSolute = _soluteFactor[i];
-				if(iSolute!=-1)
-					_diffUptakeRate[iSolute] = mass*marginalDiffMu[i]*_soluteYield[iSolute];
-			}
-		}
-	}
-	
-	/**
-	 * \brief Compute the specific growth rate
-	 * 
-	 * Compute the specific growth rate. Don't forget to update marginalMu before calling this! 
-	 * 
-	 * @param s	Temporary container for solute concentration 
-	 * @return	The specific growth rate
-	 */
-<<<<<<< HEAD
-	public Double computeSpecRate(Double[] s)
+		int soluteIndex;
+		for (int iFactor = 0; iFactor < _soluteFactor.length; iFactor++)
+		{
+			soluteIndex = _soluteFactor[iFactor];
+			if (soluteIndex==-1)
+				marginalMu[iFactor] = _kineticFactor[iFactor].kineticValue(0.0);
+			else
+			{
+				marginalDiffMu[iFactor] = _muMax
+				*_kineticFactor[iFactor].kineticDiff(s[_soluteFactor[iFactor]]);
+			}
+			for (int jFactor = 0; jFactor < _soluteFactor.length; jFactor++)
+			{
+				if (jFactor!=iFactor)
+					marginalDiffMu[jFactor] *= marginalMu[iFactor];
+			}
+		}
+		return marginalDiffMu;
+	}
+	
+	/* __________________ Methods called by the agents ___________________ */
+	
+	/**
+	 * TODO Check that plFitness should be initialised as 0 rather than as 1
+	 * 
+	 * @param anAgent
+	 * @return the marginal growth rate (i.e the specific growth rate times the
+	 * mass of the particle which is mediating this reaction)
+	 */
+	@Override
+	public Double computeMassGrowthRate(ActiveAgent anAgent)
+	{
+		Double plFitness = 0.0;
+		for (Double cost : setYield(anAgent))
+			plFitness -= cost;
+		
+		//computing _specRate
+		computeSpecificGrowthRate(anAgent);
+		
+		return _specRate * plFitness * anAgent.getParticleMass(_catalystIndex);
+	}
+
+	@Override
+	public Double computeSpecGrowthRate(ActiveAgent anAgent)
+	{
+		Double plFitness = 1.0;
+		for (Double cost : setYield(anAgent))
+			plFitness -= cost;
+		
+		//computing _specRate
+		computeSpecificGrowthRate(anAgent);
+		
+		return _specRate*plFitness;
+	}
+	
+	/**
+	 * Compute specific growth rate in function to concentrations sent.
+	 * 
+	 * @param s Double[] array of solute concentrations.
+	 * @param anAgent Parameters used are those defined for THIS agent
+	 */
+	@Override
+	public void computeSpecificGrowthRate(Double[] s, ActiveAgent anAgent)
+	{
+		Double[] kineticParam = anAgent.reactionKinetic[reactionIndex];
+		
+		// First multiplier is muMax
+		_specRate = kineticParam[0];
+		paramIndex = 1;
+		
+		// Compute contribution of each limiting solute
+		for (int iFactor = 0; iFactor<_soluteFactor.length; iFactor++) {
+			if (_soluteFactor[iFactor]==-1) { //meaning, if there's no such solute
+				marginalMu[iFactor] = _kineticFactor[iFactor].kineticValue(0.0, kineticParam,
+						paramIndex);
+				marginalDiffMu[iFactor] = _muMax
+				*_kineticFactor[iFactor].kineticDiff(0.0, kineticParam, paramIndex);
+				paramIndex += _kineticFactor[iFactor].nParam;
+			} else {
+				marginalMu[iFactor] = _kineticFactor[iFactor].kineticValue(
+						s[_soluteFactor[iFactor]], kineticParam, paramIndex);
+				marginalDiffMu[iFactor] = _muMax
+				*_kineticFactor[iFactor].kineticDiff(s[_soluteFactor[iFactor]],
+						kineticParam, paramIndex);
+				paramIndex += _kineticFactor[iFactor].nParam;
+			}
+		}
+
+		// Finalise the computation
+		for (int iFactor = 0; iFactor<_soluteFactor.length; iFactor++) {
+			_specRate *= marginalMu[iFactor];
+			for (int jFactor = 0; jFactor<_soluteFactor.length; jFactor++) {
+				if (jFactor!=iFactor) marginalDiffMu[jFactor] *= marginalMu[iFactor];
+			}
+		}
+	}
+
+	/**
+	 * \brief Return the specific reaction rate for a given agent.
+	 * 
+	 * @param anAgent	Agent to use to determine solute concentration and calculate reaction rate
+	 * @see ActiveAgent.grow()
+	 * @see Episome.computeRate(EpiBac)
+	 */
+	@Override
+	public void computeSpecificGrowthRate(ActiveAgent anAgent)
 	{
-		Double specRate = _muMax;
-=======
-	@Override
-	public double computeSpecRate(double[] s) {
-		double specRate = _muMax;
-
->>>>>>> 3408da98
-		for (int iFactor = 0; iFactor<_soluteFactor.length; iFactor++)
-			specRate *= marginalMu[iFactor];
-		return specRate;
-	}
-
-	/**
-	 * \brief Compute specific growth rate in function to concentrations sent
-	 * 
-	 * Compute specific growth rate in function to concentrations sent
-	 * 
-	 * @param s	Array of solute concentration
-	 */
-<<<<<<< HEAD
-	public void computeSpecificGrowthRate(Double[] s)
-	{
-=======
-	@Override
-	public void computeSpecificGrowthRate(double[] s) {
->>>>>>> 3408da98
-		_specRate = _muMax;
-		int soluteIndex;
-		for (int iFactor = 0; iFactor<_soluteFactor.length; iFactor++)
-		{
-			soluteIndex = _soluteFactor[iFactor];
-			if (soluteIndex==-1)
-			{
-				marginalMu[iFactor] = _kineticFactor[iFactor].kineticValue(0.0);
-				marginalDiffMu[iFactor] = _muMax*_kineticFactor[iFactor].kineticDiff(0.0);
-			}
-			else
-			{
-				marginalMu[iFactor] = _kineticFactor[iFactor]
-				                                     .kineticValue(s[_soluteFactor[iFactor]]);
-				marginalDiffMu[iFactor] = _muMax
-				*_kineticFactor[iFactor].kineticDiff(s[_soluteFactor[iFactor]]);
-			}
-		}
-
-		for (int iFactor = 0; iFactor<_soluteFactor.length; iFactor++)
-		{
-			_specRate *= marginalMu[iFactor];
-			for (int jFactor = 0; jFactor<_soluteFactor.length; jFactor++)
-			{
-				if (jFactor!=iFactor)
-					marginalDiffMu[jFactor] *= marginalMu[iFactor];
-			}
-		}
-	}
-
-
-	/**
-	 * \brief Return the marginalDiffMu array
-	 * 
-	 * Return the marginalDiffMu array. Rob (25/8/2011): added this so that Reaction.applyChemostatReaction() can see marginalDiffMu
-	 * 
-	 * @return	marginalDiffMu array
-	 */
-	public Double[] getMarginalDiffMu() 
-	{
-		return marginalDiffMu;
-	}
-	
-	/**
-	 * \brief Calculate the rate of change of each uptake rate with respect to each solute. Returned as a matrix
-	 * 
-	 * Calculate the rate of change of each uptake rate with respect to each solute. Returned as a matrix
-	 * 
-	 * @param S	Temporary container for solute concentration
-	 * @param biomass	Total particle mass in the system which catalyses this reaction
-	 * @return Matrix containing rate of change of each uptake rate with respect to each solute
-	 */ 
-<<<<<<< HEAD
-	public Matrix calcdMUdS(Matrix S, Double biomass)
-	{
-		Matrix dMUdY = new Matrix (nSolute, nSolute, 0.0);
-		try
-		{
-			// No need to initialise this with ExtraMath.newDoubleArray(nI)
-			Double[] s = new Double[nSolute];
-=======
-	@Override
-	public Matrix calcdMUdS(Matrix S, double biomass) {
-		Matrix dMUdY = new Matrix (nSolute, nSolute, 0);
-
-		try {
-			double[] s = new double[nSolute];
-
->>>>>>> 3408da98
-			for (int i = 0; i < nSolute; i++)
-				s[i] = S.get(i, 0);
-			
-			updateMarginalMu(s);
-			marginalDiffMu = computeMarginalDiffMu(s);
-
-			int iSol, jSol;
-			// The affecting solute
-			for (int iFactor = 0; iFactor < _kineticFactor.length; iFactor++)
-			{
-				iSol = _soluteFactor[iFactor];
-				if (iSol > -1)
-				{
-					// The affected solute
-					for (int jIndex = 0; jIndex < _mySoluteIndex.length; jIndex++)
-					{
-						jSol = _mySoluteIndex[jIndex];
-						dMUdY.set(jSol, iSol, marginalDiffMu[iFactor]*_soluteYield[jSol]);
-					}
-				}
-			}
-			dMUdY.timesEquals(biomass);
-		}
-		catch (Exception e)
-		{
-			LogFile.writeError(e, "ReactionFactorWithConstant.calcdMUdS()");
-		}
-		return dMUdY;
-	}
-
-	/**
-	 * \brief Calculate the rate of change of each uptake rate with respect to time.
-	 * 
-	 * dMUdT = catalyticBiomass*specificGrowthRate*soluteYield.
-	 * 
-	 * @param S	Temporary container for solute concentration.
-	 * @param biomass	Total particle mass in the system which catalyses this reaction.
-	 * @return Matrix containing rate of change of each uptake rate with respect to time.
-	 */ 
-<<<<<<< HEAD
-	public Matrix calcdMUdT(Matrix S, Double biomass)
-	{
-		Matrix dMUdT = new Matrix(nSolute, 1, 0.0);
-		try
-		{
-			// No need to initialise this with ExtraMath.newDoubleArray(nI)
-			Double[] s = new Double[nSolute];
-			for (int i = 0; i < nSolute; i++)
-			{
-=======
-	@Override
-	public Matrix calcdMUdT(Matrix S, double biomass) {
-		Matrix dMUdT = new Matrix(nSolute, 1, 0);
-
-		try {
-			double[] s = new double[nSolute];
-
-			for (int i = 0; i < nSolute; i++) {
->>>>>>> 3408da98
-				s[i] = S.get(i,0);
-				dMUdT.set(i, 0, _soluteYield[i]);
-			}
-			updateMarginalMu(s);
-			_specRate = computeSpecRate(s);
-			dMUdT.timesEquals(_specRate*biomass);
-		}
-		catch (Exception e)
-		{
-			LogFile.writeError(e, "ReactionFactorWithConstant.calcdMUdT()");
-		}
-		return dMUdT;
-	}
-
-	/**
-	 * \brief Compute the marginal difference array
-	 * 
-	 * Compute the marginal difference array. Don't forget to update marginalMu before calling this! 
-	 * 
-	 * @param s	Temporary container for solute concentration 
-	 * @return Marginal diff array
-	 */
-<<<<<<< HEAD
-	public Double[] computeMarginalDiffMu(Double[] s)
-	{
-=======
-	@Override
-	public double[] computeMarginalDiffMu(double[] s) {
->>>>>>> 3408da98
-		int soluteIndex;
-		for (int iFactor = 0; iFactor < _soluteFactor.length; iFactor++)
-		{
-			soluteIndex = _soluteFactor[iFactor];
-			if (soluteIndex==-1)
-				marginalMu[iFactor] = _kineticFactor[iFactor].kineticValue(0.0);
-			else
-			{
-				marginalDiffMu[iFactor] = _muMax
-				*_kineticFactor[iFactor].kineticDiff(s[_soluteFactor[iFactor]]);
-			}
-			for (int jFactor = 0; jFactor < _soluteFactor.length; jFactor++)
-			{
-				if (jFactor!=iFactor)
-					marginalDiffMu[jFactor] *= marginalMu[iFactor];
-			}
-		}
-		return marginalDiffMu;
-	}
-	
-	/* __________________ Methods called by the agents ___________________ */
-	
-	/**
-	 * TODO Check that plFitness should be initialised as 0 rather than as 1
-	 * 
-	 * @param anAgent
-	 * @return the marginal growth rate (i.e the specific growth rate times the
-	 * mass of the particle which is mediating this reaction)
-	 */
-<<<<<<< HEAD
-	public Double computeMassGrowthRate(ActiveAgent anAgent)
-	{
-		Double plFitness = 0.0;
-		for (Double cost : setYield(anAgent))
-			plFitness -= cost;
-		
-=======
-	@Override
-	public double computeMassGrowthRate(ActiveAgent anAgent) {
-
-		ArrayList<Double> costs = new ArrayList<Double>();
-		costs = setYield(anAgent);
-
-		double plFitness=0;
-		for (int i=0; i<costs.size(); i++)
-			plFitness -= costs.get(i);
-
->>>>>>> 3408da98
-		//computing _specRate
-		computeSpecificGrowthRate(anAgent);
-		
-		return _specRate * plFitness * anAgent.getParticleMass(_catalystIndex);
-	}
-
-<<<<<<< HEAD
-	public Double computeSpecGrowthRate(ActiveAgent anAgent)
-	{
-		Double plFitness = 1.0;
-		for (Double cost : setYield(anAgent))
-			plFitness -= cost;
-		
-=======
-	@Override
-	public double computeSpecGrowthRate(ActiveAgent anAgent) {
-		ArrayList<Double> costs = new ArrayList<Double>();
-		costs = setYield(anAgent);
-
-		double plFitness = 1;
-		for (int i=0; i<costs.size(); i++)
-			plFitness -= costs.get(i);
-
->>>>>>> 3408da98
-		//computing _specRate
-		computeSpecificGrowthRate(anAgent);
-		
-		return _specRate*plFitness;
-	}
-	
-	/**
-	 * Compute specific growth rate in function to concentrations sent.
-	 * 
-	 * @param s Double[] array of solute concentrations.
-	 * @param anAgent Parameters used are those defined for THIS agent
-	 */
-<<<<<<< HEAD
-	public void computeSpecificGrowthRate(Double[] s, ActiveAgent anAgent)
-	{
-		Double[] kineticParam = anAgent.reactionKinetic[reactionIndex];
-		
-=======
-	@Override
-	public void computeSpecificGrowthRate(double[] s, ActiveAgent anAgent) {
-		double[] kineticParam = anAgent.reactionKinetic[reactionIndex];
-
->>>>>>> 3408da98
-		// First multiplier is muMax
-		_specRate = kineticParam[0];
-		paramIndex = 1;
-		
-		// Compute contribution of each limiting solute
-		for (int iFactor = 0; iFactor<_soluteFactor.length; iFactor++) {
-			if (_soluteFactor[iFactor]==-1) { //meaning, if there's no such solute
-				marginalMu[iFactor] = _kineticFactor[iFactor].kineticValue(0.0, kineticParam,
-						paramIndex);
-				marginalDiffMu[iFactor] = _muMax
-				*_kineticFactor[iFactor].kineticDiff(0.0, kineticParam, paramIndex);
-				paramIndex += _kineticFactor[iFactor].nParam;
-			} else {
-				marginalMu[iFactor] = _kineticFactor[iFactor].kineticValue(
-						s[_soluteFactor[iFactor]], kineticParam, paramIndex);
-				marginalDiffMu[iFactor] = _muMax
-				*_kineticFactor[iFactor].kineticDiff(s[_soluteFactor[iFactor]],
-						kineticParam, paramIndex);
-				paramIndex += _kineticFactor[iFactor].nParam;
-			}
-		}
-
-		// Finalise the computation
-		for (int iFactor = 0; iFactor<_soluteFactor.length; iFactor++) {
-			_specRate *= marginalMu[iFactor];
-			for (int jFactor = 0; jFactor<_soluteFactor.length; jFactor++) {
-				if (jFactor!=iFactor) marginalDiffMu[jFactor] *= marginalMu[iFactor];
-			}
-		}
-	}
-
-	/**
-	 * \brief Return the specific reaction rate for a given agent
-	 * 
-	 * Return the specific reaction rate for a given agent
-	 * 
-	 * @param anAgent	Agent to use to determine solute concentration and calculate reaction rate
-	 * @see ActiveAgent.grow()
-	 * @see Episome.computeRate(EpiBac)
-	 */
-<<<<<<< HEAD
-	public void computeSpecificGrowthRate(ActiveAgent anAgent)
-	{
-=======
-	@Override
-	public void computeSpecificGrowthRate(ActiveAgent anAgent) {
-
-		// Build the array of concentration seen by the agent
->>>>>>> 3408da98
-		computeSpecificGrowthRate(readConcentrationSeen(anAgent, _soluteList), anAgent);
-	}
-
-	/**
-	 * Sonia
-	 * Here we calculate the fitness cost of each of the plasmid types the host carries. For that we need
-	 * the time the plasmid has spent in this cell since its reception or creation (for that we created a specific
-	 * field for the plasmid: timeSpentInHost).
-	 * @param anAgent
-	 */
-
-	public ArrayList<Double> setYield(ActiveAgent anAgent)
-	{
-		Double plCopyNum, initialCost, rateDec, basalCost, plCost, timeSpentInHost;
-		ArrayList<Double> plTotalCosts = new ArrayList<Double>();
-		
-		if(anAgent instanceof MultiEpiBac)
-		{	
-			MultiEpiBac anEpiBac = (MultiEpiBac) anAgent;
-			//System.out.println("plasmid list size " + anEpiBac._plasmidHosted.size());
-			if(anEpiBac.plasmidHosted.size() > 0)
-			{	
-				for (int pl=0; pl< anEpiBac.plasmidHosted.size(); pl++)
-				{
-					MultiEpisomeParam plParam = anEpiBac.plasmidHosted.get(pl).getSpeciesParam();
-					initialCost = plParam.initialCost;
-					//System.out.println("plasmidCost is " + initialCost);
-					rateDec = plParam.rateDec;
-					basalCost = plParam.basalCost;
-					plCopyNum = anEpiBac.plasmidHosted.get(pl)._nCopy;
-					timeSpentInHost = SimTimer.getCurrentTime()-anEpiBac.plasmidHosted.get(pl).timeSpentInHost;
-					//sonia: the cost of a plasmid increases additively as its copy number goes up
-					plCost = (initialCost*(Math.exp((-(rateDec*timeSpentInHost))))+ basalCost)*plCopyNum;
-					plTotalCosts.add(plCost);					
-				}
-			}
-		}
-		return plTotalCosts;	
-	}
+		computeSpecificGrowthRate(readConcentrationSeen(anAgent, _soluteList), anAgent);
+	}
+
+	/**
+	 * Sonia
+	 * Here we calculate the fitness cost of each of the plasmid types the host carries. For that we need
+	 * the time the plasmid has spent in this cell since its reception or creation (for that we created a specific
+	 * field for the plasmid: timeSpentInHost).
+	 * @param anAgent
+	 */
+
+	public ArrayList<Double> setYield(ActiveAgent anAgent)
+	{
+		Double plCopyNum, initialCost, rateDec, basalCost, plCost, timeSpentInHost;
+		ArrayList<Double> plTotalCosts = new ArrayList<Double>();
+		
+		if(anAgent instanceof MultiEpiBac)
+		{	
+			MultiEpiBac anEpiBac = (MultiEpiBac) anAgent;
+			//System.out.println("plasmid list size " + anEpiBac._plasmidHosted.size());
+			if(anEpiBac.plasmidHosted.size() > 0)
+			{	
+				for (int pl=0; pl< anEpiBac.plasmidHosted.size(); pl++)
+				{
+					MultiEpisomeParam plParam = anEpiBac.plasmidHosted.get(pl).getSpeciesParam();
+					initialCost = plParam.initialCost;
+					//System.out.println("plasmidCost is " + initialCost);
+					rateDec = plParam.rateDec;
+					basalCost = plParam.basalCost;
+					plCopyNum = anEpiBac.plasmidHosted.get(pl)._nCopy;
+					timeSpentInHost = SimTimer.getCurrentTime()-anEpiBac.plasmidHosted.get(pl).timeSpentInHost;
+					//sonia: the cost of a plasmid increases additively as its copy number goes up
+					plCost = (initialCost*(Math.exp((-(rateDec*timeSpentInHost))))+ basalCost)*plCopyNum;
+					plTotalCosts.add(plCost);					
+				}
+			}
+		}
+		return plTotalCosts;	
+	}
 }